--- conflicted
+++ resolved
@@ -63,13 +63,10 @@
 
 #include "InconsistencyException.h"
 
-<<<<<<< HEAD
-=======
 #include "ProjectFormatExtensionsRegistry.h"
 
 #include <cmath>
 
->>>>>>> 35b11148
 using std::max;
 
 WaveChannelInterval::~WaveChannelInterval() = default;
@@ -152,6 +149,11 @@
 double WaveChannelInterval::GetStretchRatio() const
 {
    return GetNarrowClip().GetStretchRatio();
+}
+
+bool WaveChannelInterval::HasPitchOrSpeed() const
+{
+   return GetNarrowClip().HasPitchOrSpeed();
 }
 
 double WaveChannelInterval::GetTrimLeft() const
@@ -496,11 +498,6 @@
 {
    // Assuming equal pitch and speed on both channels
    return GetClip(0u)->HasEqualPitchAndSpeed(*other.GetClip(0u));
-}
-
-bool WaveTrack::Interval::HasEqualStretchRatio(const Interval& other) const
-{
-   return StretchRatioEquals(other.GetStretchRatio());
 }
 
 /** Insert silence at the end, and causes the envelope to ramp
@@ -1951,30 +1948,15 @@
 
          // Scan the sorted clips for the first clip whose start time
          // exceeds the pasted regions end time.
-<<<<<<< HEAD
          IntervalHolder prev;
          for (const auto clip : clips) {
             // Merge this clip and the previous clip if the end time
             // falls within it and this isn't the first clip in the track.
             if (fabs(t1 - clip->GetPlayStartTime()) < tolerance) {
-               if (prev && clip->HasEqualStretchRatio(*prev))
+               if (prev && clip->HasEqualPitchAndSpeed(*prev))
                   track.MergeClips(
                      track.GetClipIndex(*prev), track.GetClipIndex(*clip));
                break;
-=======
-         {
-            WaveClip *prev = nullptr;
-            for (const auto clip : clips) {
-               // Merge this clip and the previous clip if the end time
-               // falls within it and this isn't the first clip in the track.
-               if (fabs(t1 - clip->GetPlayStartTime()) < tolerance) {
-                  if (prev && clip->HasEqualPitchAndSpeed(*prev))
-                     track.MergeOneClipPair(track.GetClipIndex(prev),
-                        track.GetClipIndex(clip));
-                  break;
-               }
-               prev = clip;
->>>>>>> 35b11148
             }
             prev = clip;
          }
@@ -1992,15 +1974,9 @@
                // It must be that clip is what was pasted and it begins where
                // prev ends.
                // use Weak-guarantee
-<<<<<<< HEAD
-               if (clip->HasEqualStretchRatio(*prev))
+               if (clip->HasEqualPitchAndSpeed(*prev))
                   track.MergeClips(
                      track.GetClipIndex(*prev), track.GetClipIndex(*clip));
-=======
-               if (clip->HasEqualPitchAndSpeed(*prev))
-                  track.MergeOneClipPair(
-                     track.GetClipIndex(prev), track.GetClipIndex(clip));
->>>>>>> 35b11148
                break;
             }
             if (fabs(t0 - clip->GetPlayEndTime()) < tolerance)
@@ -2023,17 +1999,10 @@
          if (target.GetTrimLeft() != 0)
             return;
 
-<<<<<<< HEAD
-         // `src` was created by copy from `target`, so they have equal width
-         // and stretch ratio.
-         assert(target.NChannels() == src.NChannels());
-         assert(target.GetStretchRatio() == src.GetStretchRatio());
-=======
          // `src` was created by copy from `target`, so they have equal width,
          // pitch and speed.
-         assert(target.GetWidth() == src.GetWidth());
+         assert(target.NChannels() == src.NChannels());
          assert(target.HasEqualPitchAndSpeed(src));
->>>>>>> 35b11148
 
          auto trim = src.GetPlayEndTime() - src.GetPlayStartTime();
          auto success = target.Paste(target.GetPlayStartTime(), src);
@@ -2050,13 +2019,8 @@
          assert(target.GetTrimRight() == 0);
          if (target.GetTrimRight() != 0)
             return;
-<<<<<<< HEAD
          assert(target.NChannels() == src.NChannels());
-         assert(target.GetStretchRatio() == src.GetStretchRatio());
-=======
-         assert(target.GetWidth() == src.GetWidth());
          assert(target.HasEqualPitchAndSpeed(src));
->>>>>>> 35b11148
 
          auto trim = src.GetPlayEndTime() - src.GetPlayStartTime();
          auto success = target.Paste(target.GetPlayEndTime(), src);
@@ -2874,23 +2838,7 @@
 {
    assert(IsLeader());
    // Merge all WaveClips overlapping selection into one
-<<<<<<< HEAD
    const auto &intervals = Intervals();
-=======
-   const auto intervals = Intervals();
-   std::vector<IntervalHolder> intervalsToJoin;
-   for (auto interval : intervals)
-      if (interval->IntersectsPlayRegion(t0, t1))
-         intervalsToJoin.push_back(interval);
-   if (intervalsToJoin.size() < 2u)
-      return;
-   if (std::any_of(
-          intervalsToJoin.begin() + 1, intervalsToJoin.end(),
-          [first = intervalsToJoin[0]](const auto& interval) {
-             return !first->HasEqualPitchAndSpeed(*interval);
-          }))
-      ApplyPitchAndSpeedOnIntervals(intervalsToJoin, reportProgress);
->>>>>>> 35b11148
 
    {
       IntervalHolders intervalsToJoin;
@@ -2901,11 +2849,10 @@
          return;
       if (std::any_of(
              intervalsToJoin.begin() + 1, intervalsToJoin.end(),
-             [first =
-                 intervalsToJoin[0]->GetStretchRatio()](const auto& interval) {
-                return first != interval->GetStretchRatio();
+             [first = intervalsToJoin[0]](const auto& interval) {
+                return !first->HasEqualPitchAndSpeed(*interval);
              }))
-         ApplyStretchRatioOnIntervals(intervalsToJoin, reportProgress);
+         ApplyPitchAndSpeedOnIntervals(intervalsToJoin, reportProgress);
    }
 
    IntervalHolders clipsToDelete;
@@ -4016,13 +3963,8 @@
    return true;
 }
 
-<<<<<<< HEAD
-void WaveTrack::ApplyStretchRatioOnIntervals(
+void WaveTrack::ApplyPitchAndSpeedOnIntervals(
    const IntervalHolders& srcIntervals,
-=======
-void WaveTrack::ApplyPitchAndSpeedOnIntervals(
-   const std::vector<IntervalHolder>& srcIntervals,
->>>>>>> 35b11148
    const ProgressReporter& reportProgress)
 {
    IntervalHolders dstIntervals;
