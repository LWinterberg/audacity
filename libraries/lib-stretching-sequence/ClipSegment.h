/*  SPDX-License-Identifier: GPL-2.0-or-later */
/*!********************************************************************

  Audacity: A Digital Audio Editor

  ClipSegment.h

  Matthieu Hodgkinson

**********************************************************************/
#pragma once

#include "AudioSegment.h"
#include "ClipTimeAndPitchSource.h"
#include "Observer.h"
#include "PlaybackDirection.h"
#include <atomic>
#include <memory>

class ClipInterface;
class TimeAndPitchInterface;

using PitchRatioChangeCbSubscriber =
   std::function<void(std::function<void(double)>)>;

/*!
 * It is important that objects of this class are instantiated and destroyed on
 * the same thread, due to the owned Observer::Subscription.
 */
class STRETCHING_SEQUENCE_API ClipSegment final : public AudioSegment
{
public:
<<<<<<< HEAD
   ClipSegment(const ClipInterface&,
      double durationToDiscard, PlaybackDirection);
=======
   ClipSegment(ClipInterface&, double durationToDiscard, PlaybackDirection);
   ~ClipSegment() override;
>>>>>>> 409d239a

   // AudioSegment
   size_t GetFloats(float* const* buffers, size_t numSamples) override;
   bool Empty() const override;
   size_t NChannels() const override;

private:
   const sampleCount mTotalNumSamplesToProduce;
   sampleCount mTotalNumSamplesProduced = 0;
   ClipTimeAndPitchSource mSource;
   bool mPreserveFormants;
   int mCentShift;
   std::atomic<bool> mUpdateFormantPreservation = false;
   std::atomic<bool> mUpdateCentShift = false;
   // Careful that this guy is constructed after `mSource`, which it refers to
   // in its ctor.
   // todo(mhodgkinson) make this safe.
   std::unique_ptr<TimeAndPitchInterface> mStretcher;
   Observer::Subscription mOnSemitoneShiftChangeSubscription;
   Observer::Subscription mOnFormantPreservationChangeSubscription;
};<|MERGE_RESOLUTION|>--- conflicted
+++ resolved
@@ -30,13 +30,9 @@
 class STRETCHING_SEQUENCE_API ClipSegment final : public AudioSegment
 {
 public:
-<<<<<<< HEAD
    ClipSegment(const ClipInterface&,
       double durationToDiscard, PlaybackDirection);
-=======
-   ClipSegment(ClipInterface&, double durationToDiscard, PlaybackDirection);
    ~ClipSegment() override;
->>>>>>> 409d239a
 
    // AudioSegment
    size_t GetFloats(float* const* buffers, size_t numSamples) override;
