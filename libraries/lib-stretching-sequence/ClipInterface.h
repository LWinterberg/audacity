/*  SPDX-License-Identifier: GPL-2.0-or-later */
/*!********************************************************************

  Audacity: A Digital Audio Editor

  ClipInterface.h

  Matthieu Hodgkinson

**********************************************************************/
#pragma once

#include "AudioSegmentSampleView.h"
#include "Observer.h"
#include "SampleCount.h"
#include "SampleFormat.h"

class STRETCHING_SEQUENCE_API ClipTimes
{
public:
   virtual ~ClipTimes();

   /*!
    * The number of raw audio samples not hidden by trimming.
    */
   virtual sampleCount GetVisibleSampleCount() const = 0;

   virtual int GetRate() const = 0;

   virtual double GetPlayStartTime() const = 0;

   virtual double GetPlayEndTime() const = 0;

   virtual sampleCount TimeToSamples(double time) const = 0;

   virtual double GetStretchRatio() const = 0;
};

enum class PitchAndSpeedPreset
{
   Default,
   OptimizeForVoice,
};

class STRETCHING_SEQUENCE_API ClipInterface : public ClipTimes
{
public:
   ~ClipInterface() override;

   virtual AudioSegmentSampleView GetSampleView(
      size_t iChannel, sampleCount start, size_t length,
      bool mayThrow = true) const = 0;

   virtual size_t NChannels() const = 0;

   virtual int GetCentShift() const = 0;

   [[nodiscard]] virtual Observer::Subscription
<<<<<<< HEAD
   SubscribeToCentShiftChange(std::function<void(int)> cb) const = 0;
=======
   SubscribeToCentShiftChange(std::function<void(int)> cb) = 0;

   virtual PitchAndSpeedPreset GetPitchAndSpeedPreset() const = 0;

   [[nodiscard]] virtual Observer::Subscription
   SubscribeToPitchAndSpeedPresetChange(
      std::function<void(PitchAndSpeedPreset)> cb) = 0;
>>>>>>> 1e6d3fca
};

using ClipConstHolders = std::vector<std::shared_ptr<const ClipInterface>>;<|MERGE_RESOLUTION|>--- conflicted
+++ resolved
@@ -56,17 +56,13 @@
    virtual int GetCentShift() const = 0;
 
    [[nodiscard]] virtual Observer::Subscription
-<<<<<<< HEAD
    SubscribeToCentShiftChange(std::function<void(int)> cb) const = 0;
-=======
-   SubscribeToCentShiftChange(std::function<void(int)> cb) = 0;
 
    virtual PitchAndSpeedPreset GetPitchAndSpeedPreset() const = 0;
 
    [[nodiscard]] virtual Observer::Subscription
    SubscribeToPitchAndSpeedPresetChange(
-      std::function<void(PitchAndSpeedPreset)> cb) = 0;
->>>>>>> 1e6d3fca
+      std::function<void(PitchAndSpeedPreset)> cb) const = 0;
 };
 
 using ClipConstHolders = std::vector<std::shared_ptr<const ClipInterface>>;