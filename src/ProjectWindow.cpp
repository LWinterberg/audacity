/**********************************************************************

Audacity: A Digital Audio Editor

ProjectWindow.cpp

Paul Licameli split from AudacityProject.cpp

**********************************************************************/
#include "ProjectWindow.h"

#include "ActiveProject.h"
#include "AllThemeResources.h"
#include "AudioIO.h"
<<<<<<< HEAD
#include "PendingTracks.h"
#include "Project.h"
=======
#include "tracks/ui/CommonTrackInfo.h"
>>>>>>> a073bc6c
#include "ProjectAudioIO.h"
#include "ProjectFileIO.h"
#include "ProjectWindows.h"
#include "ProjectStatus.h"
#include "ViewInfo.h"
#include "WaveClip.h"
#include "WaveTrack.h"
#include "CommandManager.h"
#include "prefs/ThemePrefs.h"
#include "prefs/TracksPrefs.h"
#include "toolbars/ToolManager.h"
#include "tracks/ui/Scrubbing.h"
#include "tracks/ui/ChannelView.h"
#include "wxPanelWrapper.h"
#include "WindowAccessible.h"

#include "ThemedWrappers.h"

#include <wx/display.h>
#include <wx/scrolbar.h>
#include <wx/sizer.h>
#include <wx/splitter.h>
#include <wx/wupdlock.h>

#include "TrackPanel.h"

namespace
{
#ifdef HAS_AUDIOCOM_UPLOAD
   constexpr int DEFAULT_WINDOW_WIDTH = 1180;
#else
   constexpr int DEFAULT_WINDOW_WIDTH = 1120;
#endif
   constexpr int DEFAULT_WINDOW_HEIGHT = 674;
}

BoolSetting ProjectWindowMaximized{ L"/Window/Maximized", false };
BoolSetting ProjectWindowIconized{ L"/Window/Iconized", false };
IntSetting ProjectWindowX{ L"/Window/X", 0 };
IntSetting ProjectWindowY{ L"/Window/Y", 0 };
IntSetting ProjectWindowWidth{ L"/Window/Width", DEFAULT_WINDOW_WIDTH };
IntSetting ProjectWindowHeight{ L"/Window/Height", DEFAULT_WINDOW_HEIGHT };
IntSetting ProjectWindowNormalX{ L"/Window/Normal_X", 0 };
IntSetting ProjectWindowNormalY{ L"/Window/Normal_Y", 0 };
IntSetting ProjectWindowNormalWidth{ L"/Window/Normal_Width", DEFAULT_WINDOW_WIDTH };
IntSetting ProjectWindowNormalHeight{ L"/Window/Normal_Height", DEFAULT_WINDOW_HEIGHT };

// Returns the screen containing a rectangle, or -1 if none does.
int ScreenContaining( wxRect & r ){
   unsigned int n = wxDisplay::GetCount();
   for(unsigned int i = 0;i<n;i++){
      wxDisplay d(i);
      wxRect scr = d.GetClientArea();
      if( scr.Contains( r ) )
         return (int)i;
   }
   return -1;
}

// true IFF TL and BR corners are on a connected display.
// Does not need to check all four.  We just need to check that 
// the window probably is straddling screens in a sensible way.
// If the user wants to use mixed landscape and portrait, they can.
bool CornersOnScreen( wxRect & r ){
   if( wxDisplay::GetFromPoint( r.GetTopLeft()  ) == wxNOT_FOUND) return false;
   if( wxDisplay::GetFromPoint( r.GetBottomRight()  ) == wxNOT_FOUND) return false;
   return true;
}

// true iff we have enough of the top bar to be able to reposition the window.
bool IsWindowAccessible(wxRect *requestedRect)
{
   wxDisplay display;
   wxRect targetTitleRect(requestedRect->GetLeftTop(), requestedRect->GetBottomRight());
   // Hackery to approximate a window top bar size from a window size.
   // and exclude the open/close and borders.
   targetTitleRect.x += 15;
   targetTitleRect.width -= 100;
   if (targetTitleRect.width <  165) targetTitleRect.width = 165;
   targetTitleRect.height = 15;
   int targetBottom = targetTitleRect.GetBottom();
   int targetRight = targetTitleRect.GetRight();
   // This looks like overkill to check each and every pixel in the ranges.
   // and decide that if any is visible on screen we are OK.
   for (int i =  targetTitleRect.GetLeft(); i < targetRight; i++) {
      for (int j = targetTitleRect.GetTop(); j < targetBottom; j++) {
         int monitor = display.GetFromPoint(wxPoint(i, j));
         if (monitor != wxNOT_FOUND) {
            return TRUE;
         }
      }
   }
   return FALSE;
}

// BG: The default size and position of the first window
void GetDefaultWindowRect(wxRect *defRect)
{
   *defRect = wxGetClientDisplayRect();

   int width = DEFAULT_WINDOW_WIDTH;
   int height = DEFAULT_WINDOW_HEIGHT;

   //These conditional values assist in improving placement and size
   //of NEW windows on different platforms.
#ifdef __WXGTK__
   height += 20;
#endif

#ifdef __WXMSW__
   height += 40;
#endif

#ifdef __WXMAC__
   height += 55;
#endif

   // Use screen size where it is smaller than the values we would like.
   // Otherwise use the values we would like, and centred.
   if (width < defRect->width)
   {
      defRect->x = (defRect->width - width)/2;
      defRect->width = width;
   }

   if (height < defRect->height)
   {
      defRect->y = (defRect->height - height)/2;
      // Bug 1119 workaround
      // Small adjustment for very small Mac screens.
      // If there is only a tiny space at the top
      // then instead of vertical centre, align to bottom.
      const int pixelsFormenu = 60;
      if( defRect->y < pixelsFormenu )
         defRect->y *=2;
      defRect->height = height;
   }
}

// BG: Calculate where to place the next window (could be the first window)
// BG: Does not store X and Y in prefs. This is intentional.
//
// LL: This should NOT need to be this complicated...FIXME
void GetNextWindowPlacement(wxRect *nextRect, bool *pMaximized, bool *pIconized)
{
   int inc = 25;

   wxRect defaultRect;
   GetDefaultWindowRect(&defaultRect);

   *pMaximized = ProjectWindowMaximized.Read();
   *pIconized = ProjectWindowIconized.Read();

   wxRect windowRect;
   windowRect.x = ProjectWindowX.ReadWithDefault(defaultRect.x);
   windowRect.y = ProjectWindowY.ReadWithDefault(defaultRect.y);
   windowRect.width = ProjectWindowWidth.ReadWithDefault(defaultRect.width);
   windowRect.height = ProjectWindowHeight.ReadWithDefault(defaultRect.height);

   wxRect normalRect;
   normalRect.x = ProjectWindowNormalX.ReadWithDefault(defaultRect.x);
   normalRect.y = ProjectWindowNormalY.ReadWithDefault(defaultRect.y);
   normalRect.width = ProjectWindowNormalWidth.ReadWithDefault(defaultRect.width);
   normalRect.height = ProjectWindowNormalHeight.ReadWithDefault(defaultRect.height);

   // Workaround 2.1.1 and earlier bug on OSX...affects only normalRect, but let's just
   // validate for all rects and plats
   if (normalRect.width == 0 || normalRect.height == 0) {
      normalRect = defaultRect;
   }
   if (windowRect.width == 0 || windowRect.height == 0) {
      windowRect = defaultRect;
   }


   wxRect screenRect( wxGetClientDisplayRect());
#if defined(__WXMAC__)

   // On OSX, the top of the window should never be less than the menu height,
   // so something is amiss if it is
   if (normalRect.y < screenRect.y) {
      normalRect = defaultRect;
   }
   if (windowRect.y < screenRect.y) {
      windowRect = defaultRect;
   }
#endif

   // IF projects empty, THEN it's the first window.
   // It lands where the config says it should, and can straddle screen.
   if (AllProjects{}.empty()) {
      if (*pMaximized || *pIconized) {
         *nextRect = normalRect;
      }
      else {
         *nextRect = windowRect;
      }
      // Resize, for example if one monitor that was on is now off.
      if (!CornersOnScreen( wxRect(*nextRect).Deflate( 32, 32 ))) {
         *nextRect = defaultRect;
      }
      if (!IsWindowAccessible(nextRect)) {
         *nextRect = defaultRect;
      }
      // Do not trim the first project window down.
      // All corners are on screen (or almost so), and 
      // the rect may straddle screens.
      return;
   }


   // ELSE a subsequent NEW window.  It will NOT straddle screens.

   // We don't mind being 32 pixels off the screen in any direction.
   // Make sure initial sizes (pretty much) fit within the display bounds
   // We used to trim the sizes which could result in ridiculously small windows.
   // contributing to bug 1243.
   // Now instead if the window significantly doesn't fit the screen, we use the default 
   // window instead, which we know does.
   if (ScreenContaining( wxRect(normalRect).Deflate( 32, 32 ))<0) {
      normalRect = defaultRect;
   }
   if (ScreenContaining( wxRect(windowRect).Deflate( 32, 32 ) )<0) {
      windowRect = defaultRect;
   }

   bool validWindowSize = false;
   ProjectWindow * validProject = NULL;
   for ( auto iter = AllProjects{}.rbegin(), end = AllProjects{}.rend();
      iter != end; ++iter
   ) {
      auto pProject = *iter;
      if (!GetProjectFrame( *pProject ).IsIconized()) {
         validWindowSize = true;
         validProject = &ProjectWindow::Get( *pProject );
         break;
      }
   }
   if (validWindowSize) {
      *nextRect = validProject->GetRect();
      *pMaximized = validProject->IsMaximized();
      *pIconized = validProject->IsIconized();
      // Do not straddle screens.
      if (ScreenContaining( wxRect(*nextRect).Deflate( 32, 32 ) )<0) {
         *nextRect = defaultRect;
      }
   }
   else {
      *nextRect = normalRect;
   }

   //Placement depends on the increments
   nextRect->x += inc;
   nextRect->y += inc;

   // defaultrect is a rectangle on the first screen.  It's the right fallback to 
   // use most of the time if things are not working out right with sizing.
   // windowRect is a saved rectangle size.
   // normalRect seems to be a substitute for windowRect when iconized or maximised.

   // Windows can say that we are off screen when actually we are not.
   // On Windows 10 I am seeing miscalculation by about 6 pixels.
   // To fix this we allow some sloppiness on the edge being counted as off screen.
   // This matters most when restoring very carefully sized windows that are maximised
   // in one dimension (height or width) but not both.
   const int edgeSlop = 10;

   // Next four lines are getting the rectangle for the screen that contains the
   // top left corner of nextRect (and defaulting to rect of screen 0 otherwise).
   wxPoint p = nextRect->GetLeftTop();
   int scr = std::max( 0, wxDisplay::GetFromPoint( p ));
   wxDisplay d( scr );
   screenRect = d.GetClientArea();

   // Now we (possibly) start trimming our rectangle down.
   // Have we hit the right side of the screen?
   wxPoint bottomRight = nextRect->GetBottomRight();
   if (bottomRight.x > (screenRect.GetRight()+edgeSlop)) {
      int newWidth = screenRect.GetWidth() - nextRect->GetLeft();
      if (newWidth < defaultRect.GetWidth()) {
         nextRect->x = windowRect.x;
         nextRect->y = windowRect.y;
         nextRect->width = windowRect.width;
      }
      else {
         nextRect->width = newWidth;
      }
   }

   // Have we hit the bottom of the screen?
   bottomRight = nextRect->GetBottomRight();
   if (bottomRight.y > (screenRect.GetBottom()+edgeSlop)) {
      nextRect->y -= inc;
      bottomRight = nextRect->GetBottomRight();
      if (bottomRight.y > (screenRect.GetBottom()+edgeSlop)) {
         nextRect->SetBottom(screenRect.GetBottom());
      }
   }

   // After all that we could have a window that does not have a visible
   // top bar.  [It is unlikely, but something might have gone wrong]
   // If so, use the safe fallback size.
   if (!IsWindowAccessible(nextRect)) {
      *nextRect = defaultRect;
   }
}

namespace {

// This wrapper prevents the scrollbars from retaining focus after being
// used.  Otherwise, the only way back to the track panel is to click it
// and that causes your original location to be lost.
class ScrollBar final : public wxScrollBar
{
public:
   ScrollBar(wxWindow* parent, wxWindowID id, long style)
   :   wxScrollBar(parent, id, wxDefaultPosition, wxDefaultSize, style)
   {
   }

   void OnSetFocus(wxFocusEvent & e)
   {
      wxWindow *w = e.GetWindow();
      if (w != NULL) {
         w->SetFocus();
      }
   }

   void SetScrollbar(int position, int thumbSize,
                     int range, int pageSize,
                     bool refresh = true) override;

private:
   DECLARE_EVENT_TABLE()
};

void ScrollBar::SetScrollbar(int position, int thumbSize,
                             int range, int pageSize,
                             bool refresh)
{
   // Mitigate flashing of scrollbars by refreshing only when something really changes.

   // PRL:  This may have been made unnecessary by other fixes for flashing, see
   // commit ac05b190bee7dd0000bce56edb0e5e26185c972f

   auto changed =
      position != GetThumbPosition() ||
      thumbSize != GetThumbSize() ||
      range != GetRange() ||
      pageSize != GetPageSize();
   if (!changed)
      return;

   wxScrollBar::SetScrollbar(position, thumbSize, range, pageSize, refresh);
}

BEGIN_EVENT_TABLE(ScrollBar, wxScrollBar)
   EVT_SET_FOCUS(ScrollBar::OnSetFocus)
END_EVENT_TABLE()

AttachedWindows::RegisteredFactory sProjectWindowKey{
   []( AudacityProject &parent ) -> wxWeakRef< wxWindow > {
      wxRect wndRect;
      bool bMaximized = false;
      bool bIconized = false;
      GetNextWindowPlacement(&wndRect, &bMaximized, &bIconized);

      auto pWindow = safenew ProjectWindow(
         nullptr, -1,
         wxDefaultPosition,
         wxSize(wndRect.width, wndRect.height),
         parent
      );

      auto &window = *pWindow;
      // wxGTK3 seems to need to require creating the window using default position
      // and then manually positioning it.
      window.SetPosition(wndRect.GetPosition());

      if(bMaximized) {
         window.Maximize(true);
      }
      else if (bIconized) {
         // if the user close down and iconized state we could start back up and iconized state
         // window.Iconize(TRUE);
      }

      return pWindow;
   }
};

}

ProjectWindow &ProjectWindow::Get( AudacityProject &project )
{
   return GetAttachedWindows(project).Get< ProjectWindow >(sProjectWindowKey);
}

const ProjectWindow &ProjectWindow::Get( const AudacityProject &project )
{
   return Get( const_cast< AudacityProject & >( project ) );
}

ProjectWindow *ProjectWindow::Find( AudacityProject *pProject )
{
   return pProject
      ? GetAttachedWindows(*pProject).Find< ProjectWindow >(sProjectWindowKey)
      : nullptr;
}

const ProjectWindow *ProjectWindow::Find( const AudacityProject *pProject )
{
   return Find( const_cast< AudacityProject * >( pProject ) );
}

int ProjectWindow::NextWindowID()
{
   return mNextWindowID++;
}

enum {
   FirstID = 1000,

   // Window controls

   HSBarID,
   VSBarID,

   NextID,
};

namespace {
//! This allows either the ProjectWindow or the AudacityProject to be
//! destroyed first.  This object is given to an attached object of the project.
struct Adapter final : ViewportCallbacks {
   explicit Adapter(ProjectWindow &window) : mwWindow{ &window } {}
   ~Adapter() override = default;

   std::pair<int, int> ViewportSize() const override
   { return mwWindow ? mwWindow->ViewportSize() : std::pair{ 1, 1 }; }
   bool MayScrollBeyondZero() const override
   { return mwWindow ? mwWindow->MayScrollBeyondZero() : false; }

   unsigned MinimumTrackHeight() override
   { return mwWindow ? mwWindow->MinimumTrackHeight() : 0; }
   bool IsTrackMinimized(const Track &track) override
   { return mwWindow ? mwWindow->IsTrackMinimized(track) : false; }
   void SetMinimized(Track &track, bool minimized) override
   { if (mwWindow) mwWindow->SetMinimized(track, minimized); }
   int GetTrackHeight(const Track &track) override
   { return mwWindow ? mwWindow->GetTrackHeight(track) : 0; }
   void SetChannelHeights(Track &track, unsigned height) override
   { if (mwWindow) mwWindow->SetChannelHeights(track, height); }
   int GetTotalHeight(const TrackList &trackList) override
   { return mwWindow ? mwWindow->GetTotalHeight(trackList) : 0; }

   int GetHorizontalThumbPosition() const override
   { return mwWindow ? mwWindow->GetHorizontalThumbPosition() : 0; }
   int GetHorizontalThumbSize() const override
   { return mwWindow ? mwWindow->GetHorizontalThumbSize() : 0; }
   int GetHorizontalRange() const override
   { return mwWindow ? mwWindow->GetHorizontalRange() : 0; }
   void SetHorizontalThumbPosition(int viewStart) override
   {
      if (mwWindow) mwWindow->SetHorizontalThumbPosition(viewStart);
   }
   void SetHorizontalScrollbar(int position, int thumbSize,
      int range, int pageSize, bool refresh) override
   {
      if (mwWindow)
         mwWindow->SetHorizontalScrollbar(
           position, thumbSize, range, pageSize, refresh);
   }
   void ShowHorizontalScrollbar(bool shown) override
   {
      if (mwWindow)
         mwWindow->ShowHorizontalScrollbar(shown);
   }

   int GetVerticalThumbPosition() const override
   { return mwWindow ? mwWindow->GetVerticalThumbPosition() : 0; }
   int GetVerticalThumbSize() const override
   { return mwWindow ? mwWindow->GetVerticalThumbSize() : 0; }
   int GetVerticalRange() const override
   { return mwWindow ? mwWindow->GetVerticalRange() : 0; }
   void SetVerticalThumbPosition(int viewStart) override
   {
      if (mwWindow) mwWindow->SetVerticalThumbPosition(viewStart);
   }
   void SetVerticalScrollbar(int position, int thumbSize,
      int range, int pageSize, bool refresh) override
   {
      if (mwWindow)
         mwWindow->SetVerticalScrollbar(
           position, thumbSize, range, pageSize, refresh);
   }
   void ShowVerticalScrollbar(bool shown) override
   {
      if (mwWindow)
         mwWindow->ShowVerticalScrollbar(shown);
   }
   void SetToDefaultSize() override
   {
      if (mwWindow)
         mwWindow->SetToDefaultSize();
   }

   wxWeakRef<ProjectWindow> mwWindow;
};
}

ProjectWindow::ProjectWindow(wxWindow * parent, wxWindowID id,
   const wxPoint & pos,
   const wxSize & size, AudacityProject &project
)  : ProjectWindowBase{ parent, id, pos, size, project }
   , mViewportSubscription{
      Viewport::Get(project)
         .Subscribe(*this, &ProjectWindow::OnViewportMessage) }
{
   Viewport::Get(project).SetCallbacks(std::make_unique<Adapter>(*this));

   mNextWindowID = NextID;
   
   constexpr auto EffectsPanelMaxWidth { 500 };
   constexpr auto TrackPanelMinWidth { 250 };

   // Two sub-windows need to be made before Init(),
   // so that this constructor can complete, and then TrackPanel and
   // AdornedRulerPanel can retrieve those windows from this in their
   // factory functions

   // PRL:  this panel groups the top tool dock and the ruler into one
   // tab cycle.
   // Must create it with non-default width equal to the main window width,
   // or else the device toolbar doesn't make initial widths of the choice
   // controls correct.
   mTopPanel = safenew wxPanelWrapper {
      this, wxID_ANY, wxDefaultPosition,
      wxSize{ this->GetSize().GetWidth(), -1 }
   };
   mTopPanel->SetLabel( "Top Panel" );// Not localised
   mTopPanel->SetLayoutDirection(wxLayout_LeftToRight);
   mTopPanel->SetAutoLayout(true);
#ifdef EXPERIMENTAL_DA2
   mTopPanel->SetBackgroundColour(theTheme.Colour( clrMedium ));
#endif

   auto container = safenew wxSplitterWindow(this, wxID_ANY,
      wxDefaultPosition,
      wxDefaultSize,
      wxNO_BORDER | wxSP_LIVE_UPDATE | wxSP_THIN_SASH);
   container->Bind(wxEVT_SPLITTER_DOUBLECLICKED, [](wxSplitterEvent& event){
      //"The default behaviour is to unsplit the window"
      event.Veto();//do noting instead
   });
   container->Bind(wxEVT_SPLITTER_SASH_POS_CHANGING, [=](wxSplitterEvent& event){
      if(event.GetSashPosition() > EffectsPanelMaxWidth)
         //Prevents left panel from expanding further
         event.SetSashPosition(-1);
   });
   mContainerWindow = container;

   mTrackListWindow = safenew wxPanelWrapper(mContainerWindow, wxID_ANY,
      wxDefaultPosition,
      wxDefaultSize,
      wxNO_BORDER);
   mTrackListWindow->SetMinSize({TrackPanelMinWidth, -1});
   mTrackListWindow->SetSizer( safenew wxBoxSizer(wxVERTICAL) );
   mTrackListWindow->SetLabel("Main Panel");// Not localized.
   mTrackListWindow->SetLayoutDirection(wxLayout_LeftToRight);

   mContainerWindow->Initialize(mTrackListWindow);

#ifdef EXPERIMENTAL_DA2
   mTrackListWindow->SetBackgroundColour(theTheme.Colour( clrMedium ));
#endif

   mPlaybackScroller = std::make_unique<PlaybackScroller>( &project );

   // PRL: Old comments below.  No longer observing the ordering that it
   //      recommends.  ProjectWindow::OnActivate puts the focus directly into
   //      the TrackPanel, which avoids the problems.
   // LLL: When Audacity starts or becomes active after returning from
   //      another application, the first window that can accept focus
   //      will be given the focus even if we try to SetFocus().  By
   //      creating the scrollbars after the TrackPanel, we resolve
   //      several focus problems.

   mHsbar = safenew ScrollBar(mTrackListWindow, HSBarID, wxSB_HORIZONTAL);
   mVsbar = safenew ScrollBar(mTrackListWindow, VSBarID, wxSB_VERTICAL);
#if wxUSE_ACCESSIBILITY
   // so that name can be set on a standard control
   mHsbar->SetAccessible(safenew WindowAccessible(mHsbar));
   mVsbar->SetAccessible(safenew WindowAccessible(mVsbar));
#endif
   mHsbar->SetLayoutDirection(wxLayout_LeftToRight);
   mHsbar->SetName(_("Horizontal Scrollbar"));
   mVsbar->SetName(_("Vertical Scrollbar"));

   mThemeChangeSubscription =
      theTheme.Subscribe(*this, &ProjectWindow::OnThemeChange);

   // Subscribe to title changes published by ProjectFileIO
   mTitleChangeSubscription = ProjectFileIO::Get(project)
      .Subscribe(*this, &ProjectWindow::OnProjectTitleChange);

   // And also establish my initial consistency with it
   this->OnProjectTitleChange(ProjectFileIOMessage::ProjectTitleChange);
}

ProjectWindow::~ProjectWindow()
{
   // Tool manager gives us capture sometimes
   if(HasCapture())
      ReleaseMouse();
}

BEGIN_EVENT_TABLE(ProjectWindow, wxFrame)
   EVT_MENU(wxID_ANY, ProjectWindow::OnMenu)
   EVT_MOUSE_EVENTS(ProjectWindow::OnMouseEvent)
   EVT_CLOSE(ProjectWindow::OnCloseWindow)
   EVT_SIZE(ProjectWindow::OnSize)
   EVT_SHOW(ProjectWindow::OnShow)
   EVT_ICONIZE(ProjectWindow::OnIconize)
   EVT_MOVE(ProjectWindow::OnMove)
   EVT_ACTIVATE(ProjectWindow::OnActivate)
   EVT_COMMAND_SCROLL_LINEUP(HSBarID, ProjectWindow::OnScrollLeftButton)
   EVT_COMMAND_SCROLL_LINEDOWN(HSBarID, ProjectWindow::OnScrollRightButton)
   EVT_COMMAND_SCROLL(HSBarID, ProjectWindow::OnScroll)
   EVT_COMMAND_SCROLL(VSBarID, ProjectWindow::OnScroll)
   // Fires for menu with ID #1...first menu defined
   EVT_UPDATE_UI(1, ProjectWindow::OnUpdateUI)
   EVT_COMMAND(wxID_ANY, EVT_TOOLBAR_UPDATED, ProjectWindow::OnToolBarUpdate)
   //mchinen:multithreaded calls - may not be threadsafe with CommandEvent: may have to change.
END_EVENT_TABLE()

void ProjectWindow::ApplyUpdatedTheme()
{
   SetBackgroundColour(theTheme.Colour( clrMedium ));
   ClearBackground();// For wxGTK.
}

void ProjectWindow::OnThemeChange(ThemeChangeMessage message)
{
   auto pProject = FindProject();
   if (!pProject)
      return;
   auto &project = *pProject;

   if (message.appearance)
      return;
   this->ApplyUpdatedTheme();
   auto &toolManager = ToolManager::Get( project );
   toolManager.ForEach([](auto pToolBar){
      if( pToolBar )
         pToolBar->ReCreateButtons();
   });
}

void ProjectWindow::UpdatePrefs()
{
   // Update status bar widths in case of language change
   UpdateStatusWidths();
}

#include "AllThemeResources.h"

void ProjectWindow::OnScrollLeftButton(wxScrollEvent &)
{
   auto pProject = FindProject();
   if (!pProject)
      return;
   Viewport::Get(*pProject).OnScrollLeftButton();
}

void ProjectWindow::OnScrollRightButton(wxScrollEvent &)
{
   auto pProject = FindProject();
   if (!pProject)
      return;
   Viewport::Get(*pProject).OnScrollRightButton();
}

std::pair<int, int> ProjectWindow::ViewportSize() const
{
   auto pProject = FindProject();
   if (!pProject)
      return { 0, 0 };
   auto &project = *pProject;
   auto &trackPanel = TrackPanel::Get(project);
   int width, height;
   trackPanel.GetSize(&width, &height);
   return { width, height };
}

bool ProjectWindow::MayScrollBeyondZero() const
{
   auto pProject = FindProject();
   if (!pProject)
      return false;
   auto &project = *pProject;
   auto &scrubber = Scrubber::Get( project );
   auto &viewInfo = ViewInfo::Get( project );
   if (viewInfo.bScrollBeyondZero)
      return true;

   if (scrubber.HasMark() ||
       ProjectAudioIO::Get( project ).IsAudioActive()) {
      if (mPlaybackScroller) {
         auto mode = mPlaybackScroller->GetMode();
         if (mode == PlaybackScroller::Mode::Pinned ||
             mode == PlaybackScroller::Mode::Right)
            return true;
      }
   }

   return false;
}

unsigned ProjectWindow::MinimumTrackHeight()
{
   return CommonTrackInfo::MinimumTrackHeight();
}

bool ProjectWindow::IsTrackMinimized(const Track &track)
{
   return ChannelView::Get(*track.GetChannel(0)).GetMinimized();
}

void ProjectWindow::SetMinimized(Track &track, bool minimized)
{
   for (auto pChannel : track.Channels())
      ChannelView::Get(*pChannel).SetMinimized(minimized);
}

int ProjectWindow::GetTrackHeight(const Track &track)
{
   return ChannelView::GetChannelGroupHeight(&track);
}

int ProjectWindow::GetTotalHeight(const TrackList &trackList)
{
   return ChannelView::GetTotalHeight(trackList);
}

void ProjectWindow::SetChannelHeights(Track &track, unsigned height)
{
   for (auto pChannel : track.Channels())
      ChannelView::Get(*pChannel).SetExpandedHeight(height);
}

int ProjectWindow::GetHorizontalThumbPosition() const
{
   return mHsbar->GetThumbPosition();
}

<<<<<<< HEAD
   auto LastTime = std::numeric_limits<double>::lowest();
   for (const Track *track : tracks) {
      // Iterate over pending changed tracks if present.
      track = PendingTracks::Get(project)
         .SubstitutePendingChangedTrack(*track).get();
      LastTime = std::max(LastTime, track->GetEndTime());
   }
   LastTime =
      std::max(LastTime, viewInfo.selectedRegion.t1());

   const double screen =
      viewInfo.GetScreenEndTime() - viewInfo.h;
   const double halfScreen = screen / 2.0;

   // If we can scroll beyond zero,
   // Add 1/2 of a screen of blank space to the end
   // and another 1/2 screen before the beginning
   // so that any point within the union of the selection and the track duration
   // may be scrolled to the midline.
   // May add even more to the end, so that you can always scroll the starting time to zero.
   const double lowerBound = ScrollingLowerBoundTime();
   const double additional = MayScrollBeyondZero()
      ? -lowerBound + std::max(halfScreen, screen - LastTime)
      : screen / 4.0;

   viewInfo.total = LastTime + additional;

   // Don't remove time from total that's still on the screen
   viewInfo.total = std::max(viewInfo.total, viewInfo.h + screen);

   if (viewInfo.h < lowerBound) {
      viewInfo.h = lowerBound;
      rescroll = true;
   }
=======
int ProjectWindow::GetHorizontalThumbSize() const
{
   return mHsbar->GetThumbSize();
}
>>>>>>> a073bc6c

int ProjectWindow::GetHorizontalRange() const
{
   return mHsbar->GetRange();
}

void ProjectWindow::SetHorizontalThumbPosition(int viewStart)
{
   mHsbar->SetThumbPosition(viewStart);
}

void ProjectWindow::SetHorizontalScrollbar(int position, int thumbSize,
   int range, int pageSize, bool refresh)
{
   mHsbar->SetScrollbar(position, thumbSize, range, pageSize, refresh);
}

void ProjectWindow::ShowHorizontalScrollbar(bool shown)
{
#ifdef __WXGTK__
   mHsbar->Show(shown);
#else
   mHsbar->Enable(shown);
#endif
}

int ProjectWindow::GetVerticalThumbPosition() const
{
   return mVsbar->GetThumbPosition();
}

int ProjectWindow::GetVerticalThumbSize() const
{
   return mVsbar->GetThumbSize();
}

int ProjectWindow::GetVerticalRange() const
{
   return mVsbar->GetRange();
}

void ProjectWindow::SetVerticalThumbPosition(int viewStart)
{
   mVsbar->SetThumbPosition(viewStart);
}

void ProjectWindow::SetVerticalScrollbar(int position, int thumbSize,
   int range, int pageSize, bool refresh)
{
   mVsbar->SetScrollbar(position, thumbSize, range, pageSize, refresh);
}

void ProjectWindow::ShowVerticalScrollbar(bool shown)
{
#ifdef __WXGTK__
   mVsbar->Show(shown);
#else
   mVsbar->Enable(shown);
#endif
}

void ProjectWindow::UpdateLayout()
{
   auto pProject = FindProject();
   if (!pProject)
      return;
   auto &project = *pProject;
   auto &trackPanel = GetProjectPanel( project );
   auto &toolManager = ToolManager::Get( project );

   // 1. Layout panel, to get widths of the docks.
   Layout();
   // 2. Layout toolbars to pack the toolbars correctly in docks which 
   // are now the correct width.
   toolManager.LayoutToolBars();
   // 3. Layout panel, to resize docks, in particular reducing the height 
   // of any empty docks, or increasing the height of docks that need it.
   Layout();

   // Bug 2455
   // The commented out code below is to calculate a nice minimum size for 
   // the window.  However on Ubuntu when the window is minimised it leads to 
   // an insanely tall window.
   // Using a fixed min size fixes that.
   // However there is still something strange when minimised, as once 
   // UpdateLayout is called once, when minimised, it gets called repeatedly.
#if 0
   // Retrieve size of this projects window
   wxSize mainsz = GetSize();

   // Retrieve position of the track panel to use as the size of the top
   // third of the window
   wxPoint tppos = ClientToScreen(trackPanel.GetParent()->GetPosition());

   // Retrieve position of bottom dock to use as the size of the bottom
   // third of the window
   wxPoint sbpos = ClientToScreen(toolManager.GetBotDock()->GetPosition());

   // The "+ 50" is the minimum height of the TrackPanel
   SetMinSize( wxSize(250, (mainsz.y - sbpos.y) + tppos.y + 50));
#endif
   SetMinSize( wxSize(250, 250));
   SetMaxSize( wxSize(20000, 20000));
}

bool ProjectWindow::IsIconized() const
{
   return mIconized;
}

wxWindow* ProjectWindow::GetTrackListWindow() noexcept
{
   return mTrackListWindow;
}

wxSplitterWindow* ProjectWindow::GetContainerWindow() noexcept
{
   return mContainerWindow;
}

wxPanel* ProjectWindow::GetTopPanel() noexcept
{
   return mTopPanel;
}

void ProjectWindow::SetToDefaultSize()
{
   wxRect defaultRect;
   GetDefaultWindowRect(&defaultRect);

   SetSize(defaultRect.width, defaultRect.height);
}

void ProjectWindow::UpdateStatusWidths()
{
   auto pProject = FindProject();
   if (!pProject)
      return;
   auto &project = *pProject;
   enum { nWidths = nStatusBarFields + 1 };
   int widths[ nWidths ]{ 0 };
   widths[ rateStatusBarField ] = 150;
   const auto statusBar = GetStatusBar();
   const auto &functions = ProjectStatus::GetStatusWidthFunctions();
   // Start from 1 not 0
   // Specifying a first column always of width 0 was needed for reasons
   // I forget now
   for ( int ii = 1; ii <= nStatusBarFields; ++ii ) {
      int &width = widths[ ii ];
      for ( const auto &function : functions ) {
         auto results =
            function( project, static_cast< StatusBarField >( ii ) );
         for ( const auto &string : results.first ) {
            int w;
            statusBar->GetTextExtent(string.Translation(), &w, nullptr);
            width = std::max<int>( width, w + results.second );
         }
      }
   }
   // The main status field is not fixed width
   widths[ mainStatusBarField ] = -1;
   statusBar->SetStatusWidths( nWidths, widths );
}

void ProjectWindow::MacShowUndockedToolbars(bool show)
{
   (void)show;//compiler food
#ifdef __WXMAC__
   // Save the focus so we can restore it to whatever had it before since
   // showing a previously hidden toolbar will cause the focus to be set to
   // its frame.  If this is not done it will appear that activation events
   // aren't being sent to the project window since they are actually being
   // delivered to the last tool frame shown.
   wxWindow *focused = FindFocus();

   // Find all the floating toolbars, and show or hide them
   const auto &children = GetChildren();
   for(const auto &child : children) {
      if (auto frame = dynamic_cast<ToolFrame*>(child)) {
         if (!show) {
            frame->Hide();
         }
         else if (frame->GetBar() &&
                  frame->GetBar()->IsVisible() ) {
            frame->Show();
         }
      }
   }

   // Restore the focus if needed
   if (focused) {
      focused->SetFocus();
   }
#endif
}

void ProjectWindow::OnIconize(wxIconizeEvent &event)
{
   //JKC: On Iconizing we get called twice.  Don't know
   // why but it does no harm.
   // Should we be returning true/false rather than
   // void return?  I don't know.
   mIconized = event.IsIconized();

#if defined(__WXMAC__)
   // Readdresses bug 1431 since a crash could occur when restoring iconized
   // floating toolbars due to recursion (bug 2411).
   MacShowUndockedToolbars(!mIconized);
   if( !mIconized )
   {
      Raise();
   }
#endif

   // VisibileProjectCount seems to be just a counter for debugging.
   // It's not used outside this function.
   auto VisibleProjectCount = std::count_if(
      AllProjects{}.begin(), AllProjects{}.end(),
      []( const AllProjects::value_type &ptr ){
         return !GetProjectFrame( *ptr ).IsIconized();
      }
   );
   event.Skip();

   // This step is to fix part of Bug 2040, where the BackingPanel
   // size was not restored after we leave Iconized state.

   // Queue up a resize event using OnShow so that we 
   // refresh the track panel.  But skip this, if we're iconized.
   if( mIconized )
      return;
   wxShowEvent Evt;
   OnShow( Evt );
}

void ProjectWindow::OnMove(wxMoveEvent & event)
{
   if (!this->IsMaximized() && !this->IsIconized())
      SetNormalizedWindowState(this->GetRect());
   event.Skip();
}

void ProjectWindow::OnSize(wxSizeEvent & event)
{
   // (From Debian)
   //
   // (3.) GTK critical warning "IA__gdk_window_get_origin: assertion
   // 'GDK_IS_WINDOW (window)' failed": Received events of type wxSizeEvent
   // on the main project window cause calls to "ClientToScreen" - which is
   // not available until the window is first shown. So the class has to
   // keep track of wxShowEvent events and inhibit those actions until the
   // window is first shown.
   if (mShownOnce) {
      auto pProject = FindProject();
      if (pProject)
         Viewport::Get(*pProject).HandleResize();
      if (!this->IsMaximized() && !this->IsIconized())
         SetNormalizedWindowState(this->GetRect());
   }
   event.Skip();
}

void ProjectWindow::OnShow(wxShowEvent & event)
{
   // Remember that the window has been shown at least once
   mShownOnce = true;

   // (From Debian...see also TrackPanel::OnTimer and AudacityTimer::Notify)
   //
   // Description: Workaround for wxWidgets bug: Reentry in clipboard
   //  The wxWidgets bug http://trac.wxwidgets.org/ticket/16636 prevents
   //  us from doing clipboard operations in wxShowEvent and wxTimerEvent
   //  processing because those event could possibly be processed during
   //  the (not sufficiently protected) Yield() of a first clipboard
   //  operation, causing reentry. Audacity had a workaround in place
   //  for this problem (the class "CaptureEvents"), which however isn't
   //  applicable with wxWidgets 3.0 because it's based on changing the
   //  gdk event handler, a change that would be overridden by wxWidgets's
   //  own gdk event handler change.
   //  Instead, as a NEW workaround, specifically protect those processings
   //  of wxShowEvent and wxTimerEvent that try to do clipboard operations
   //  from being executed within Yield(). This is done by delaying their
   //  execution by posting pure wxWidgets events - which are never executed
   //  during Yield().
   // Author: Martin Stegh  fer <martin@steghoefer.eu>
   //  Bug-Debian: https://bugs.debian.org/765341

   // the actual creation/showing of the window).
   // Post the event instead of calling OnSize(..) directly. This ensures that
   // this is a pure wxWidgets event (no GDK event behind it) and that it
   // therefore isn't processed within the YieldFor(..) of the clipboard
   // operations (workaround for Debian bug #765341).
   // QueueEvent() will take ownership of the event
   GetEventHandler()->QueueEvent(safenew wxSizeEvent(GetSize()));

   // Further processing by default handlers
   event.Skip();
}

///
///  A toolbar has been updated, so handle it like a sizing event.
///
void ProjectWindow::OnToolBarUpdate(wxCommandEvent & event)
{
   auto pProject = FindProject();
   if (pProject)
      Viewport::Get(*pProject).HandleResize();
   event.Skip(false);             /* No need to propagate any further */
}

void ProjectWindow::OnProjectTitleChange(ProjectFileIOMessage message)
{
   if (message == ProjectFileIOMessage::ProjectTitleChange) {
      auto pProject = FindProject();
      if (!pProject)
         return;
      auto &project = *pProject;
      const auto &name = ProjectFileIO::Get(project).GetProjectTitle();
      if (name != GetTitle()) {
         SetTitle(name);
         SetName(name); // to make the nvda screen reader read the correct title
      }
   }
}

void ProjectWindow::OnScroll(wxScrollEvent &)
{
   auto pProject = FindProject();
   if (!pProject)
      return;
   Viewport::Get(*pProject).OnScroll();
}

void ProjectWindow::OnMenu(wxCommandEvent & event)
{
#ifdef __WXMSW__
   // Bug 1642: We can arrive here with bogus menu IDs, which we
   // proceed to process.  So if bogus, don't.
   // The bogus menu IDs are probably generated by controls on the TrackPanel, 
   // such as the Project Rate.
   // 17000 is the magic number at which we start our menu.
   // This code would probably NOT be OK on Mac, since we assign
   // some specific ID numbers.
   if( event.GetId() < 17000){
      event.Skip();
      return;
   }
#endif
   auto pProject = FindProject();
   if (!pProject)
      return;
   auto &project = *pProject;
   auto &commandManager = CommandManager::Get( project );
   bool handled = commandManager.HandleMenuID(
      event.GetId(), CommandManager::Get( project ).GetUpdateFlags(),
      false);

   if (handled)
      event.Skip(false);
   else{
      event.ResumePropagation( 999 );
      event.Skip(true);
   }
}

void ProjectWindow::OnUpdateUI(wxUpdateUIEvent & WXUNUSED(event))
{
   auto pProject = FindProject();
   if (!pProject)
      return;
   auto &project = *pProject;
   CommandManager::Get(project).UpdateMenus();
}

void ProjectWindow::OnActivate(wxActivateEvent & event)
{
   // Activate events can fire during window teardown, so just
   // ignore them.
   if (IsBeingDeleted()) {
      return;
   }

   auto pProject = FindProject();
   if (!pProject)
      return;
   auto &project = *pProject;

   mActive = event.GetActive();

   // Under Windows, focus can be "lost" when returning to
   // Audacity from a different application.
   //
   // This was observed by minimizing all windows using WINDOWS+M and
   // then ALT+TAB to return to Audacity.  Focus will be given to the
   // project window frame which is not at all useful.
   //
   // So, we use ToolManager's observation of focus changes in a wxEventFilter.
   // Then, when we receive the
   // activate event, we restore that focus to the child or the track
   // panel if no child had the focus (which probably should never happen).
   if (mActive) {
      auto &toolManager = ToolManager::Get( project );
      SetActiveProject( &project );
      if ( ! toolManager.RestoreFocus() )
         GetProjectPanel( project ).SetFocus();
   }
   event.Skip();
}

bool ProjectWindow::IsActive()
{
   return mActive;
}

void ProjectWindow::OnMouseEvent(wxMouseEvent & event)
{
   auto pProject = FindProject();
   if (!pProject)
      return;
   auto &project = *pProject;
   if (event.ButtonDown())
      SetActiveProject( &project );
}

ProjectWindow::PlaybackScroller::PlaybackScroller(AudacityProject *project)
: mProject(project)
{
}

void ProjectWindow::PlaybackScroller::OnTimer()
{
   auto gAudioIO = AudioIO::Get();
   mRecentStreamTime = gAudioIO->GetStreamTime();

   auto cleanup = finally([&]{
      // Propagate the message to other listeners bound to this
      this->Publish({});
   });

   if(!ProjectAudioIO::Get( *mProject ).IsAudioActive())
      return;
   else if (mMode == Mode::Refresh) {
      // PRL:  see comments in Scrubbing.cpp for why this is sometimes needed.
      // These unnecessary refreshes cause wheel rotation events to be delivered more uniformly
      // to the application, so scrub speed control is smoother.
      // (So I see at least with OS 10.10 and wxWidgets 3.0.2.)
      // Is there another way to ensure that than by refreshing?
      auto &trackPanel = GetProjectPanel( *mProject );
      trackPanel.Refresh(false);
   }
   else if (mMode != Mode::Off) {
      // Pan the view, so that we put the play indicator at some fixed
      // fraction of the window width.

      auto &viewInfo = ViewInfo::Get( *mProject );
      auto &trackPanel = GetProjectPanel( *mProject );
      const int posX = viewInfo.TimeToPosition(mRecentStreamTime);
      auto width = viewInfo.GetTracksUsableWidth();
      int deltaX;
      switch (mMode)
      {
         default:
            wxASSERT(false);
            /* fallthru */
         case Mode::Pinned:
            deltaX =
               posX - width * TracksPrefs::GetPinnedHeadPositionPreference();
            break;
         case Mode::Right:
            deltaX = posX - width;        break;
      }
      viewInfo.hpos =
         viewInfo.OffsetTimeByPixels(viewInfo.hpos, deltaX, true);
      if (!ProjectWindow::Get( *mProject ).MayScrollBeyondZero())
         // Can't scroll too far left
         viewInfo.hpos = std::max(0.0, viewInfo.hpos);
      trackPanel.Refresh(false);
   }
}

void ProjectWindow::OnViewportMessage(const ViewportMessage &message)
{
   // Activate events can fire during window teardown, so just
   // ignore them.
   if (mIsDeleting)
      return;
   auto pProject = FindProject();
   if (!pProject)
      return;
   auto &project = *pProject;
   auto &viewInfo = ViewInfo::Get(project);
   auto &trackPanel = GetProjectPanel(project);

   auto [rescroll, scrollbarVisibilityChanged, resize] = message;

   if (rescroll)
      trackPanel.Refresh(false);

   // why?  Is there a menu item whose availability depends on scroll position
   // or zoom level?
   CommandManager::Get(project).UpdateMenus();

   if (scrollbarVisibilityChanged || resize)
      UpdateLayout();
}

static ToolManager::TopPanelHook::Scope scope {
[]( wxWindow &window ){
   auto pProjectWindow = dynamic_cast< ProjectWindow* >( &window );
   return pProjectWindow ? pProjectWindow->GetTopPanel() : nullptr;
} };<|MERGE_RESOLUTION|>--- conflicted
+++ resolved
@@ -12,12 +12,7 @@
 #include "ActiveProject.h"
 #include "AllThemeResources.h"
 #include "AudioIO.h"
-<<<<<<< HEAD
-#include "PendingTracks.h"
-#include "Project.h"
-=======
 #include "tracks/ui/CommonTrackInfo.h"
->>>>>>> a073bc6c
 #include "ProjectAudioIO.h"
 #include "ProjectFileIO.h"
 #include "ProjectWindows.h"
@@ -774,47 +769,10 @@
    return mHsbar->GetThumbPosition();
 }
 
-<<<<<<< HEAD
-   auto LastTime = std::numeric_limits<double>::lowest();
-   for (const Track *track : tracks) {
-      // Iterate over pending changed tracks if present.
-      track = PendingTracks::Get(project)
-         .SubstitutePendingChangedTrack(*track).get();
-      LastTime = std::max(LastTime, track->GetEndTime());
-   }
-   LastTime =
-      std::max(LastTime, viewInfo.selectedRegion.t1());
-
-   const double screen =
-      viewInfo.GetScreenEndTime() - viewInfo.h;
-   const double halfScreen = screen / 2.0;
-
-   // If we can scroll beyond zero,
-   // Add 1/2 of a screen of blank space to the end
-   // and another 1/2 screen before the beginning
-   // so that any point within the union of the selection and the track duration
-   // may be scrolled to the midline.
-   // May add even more to the end, so that you can always scroll the starting time to zero.
-   const double lowerBound = ScrollingLowerBoundTime();
-   const double additional = MayScrollBeyondZero()
-      ? -lowerBound + std::max(halfScreen, screen - LastTime)
-      : screen / 4.0;
-
-   viewInfo.total = LastTime + additional;
-
-   // Don't remove time from total that's still on the screen
-   viewInfo.total = std::max(viewInfo.total, viewInfo.h + screen);
-
-   if (viewInfo.h < lowerBound) {
-      viewInfo.h = lowerBound;
-      rescroll = true;
-   }
-=======
 int ProjectWindow::GetHorizontalThumbSize() const
 {
    return mHsbar->GetThumbSize();
 }
->>>>>>> a073bc6c
 
 int ProjectWindow::GetHorizontalRange() const
 {
