/*  SPDX-License-Identifier: GPL-2.0-or-later */
/**********************************************************************

 Audacity: A Digital Audio Editor

 @file PitchAndSpeedDialog.cpp

 Dmitry Vedenko

 **********************************************************************/
#include "PitchAndSpeedDialog.h"
#include "AudioIO.h"
#include "Project.h"
#include "ProjectAudioIO.h"
#include "ProjectHistory.h"
#include "ProjectWindow.h"
#include "ProjectWindows.h"
#include "TimeAndPitchInterface.h"
#include "TimeStretching.h"
#include "TrackPanel.h"
#include "TrackPanelMouseEvent.h"
#include "UndoManager.h"
#include "ViewInfo.h"
#include "WaveClip.h"
#include "WaveClipUIUtilities.h"
#include "WaveTrackUtilities.h"
#include "WindowAccessible.h"

#include <wx/button.h>
#include <wx/checkbox.h>
#include <wx/layout.h>
#include <wx/spinctrl.h>
#include <wx/textctrl.h>

#include "ShuttleGui.h"
#include "ShuttleGuiScopedSizer.h"
#include "SpinControl.h"
#include "WaveClip.h"
#include "wxWidgetsWindowPlacement.h"

#include <regex>

namespace
{
constexpr auto semitoneCtrlId = wxID_HIGHEST + 1;
constexpr auto speedCtrlId = wxID_HIGHEST + 3;

struct HitClip
{
   std::shared_ptr<WaveTrack> track;
   std::shared_ptr<WaveTrack::Interval> clip;
};

std::optional<HitClip>
GetHitClip(AudacityProject& project, const TrackPanelMouseEvent& event)
{
   const auto pos = event.event.GetPosition();
   const auto& viewInfo = ViewInfo::Get(project);
   const auto t = viewInfo.PositionToTime(pos.x, event.rect.GetX());
   auto& trackPanel = TrackPanel::Get(project);
   for (auto leader : TrackList::Get(project).Any<WaveTrack>())
   {
      const auto trackRect = trackPanel.FindTrackRect(leader);
      if (!trackRect.Contains(pos))
         continue;
      auto [begin, end] = leader->Intervals();
      while (begin != end)
      {
         auto clip = *begin++;
         if (clip->WithinPlayRegion(t))
            return HitClip { std::static_pointer_cast<WaveTrack>(
                                leader->SharedPointer()),
                             clip };
      }
   }
   return {};
}

bool IsExactlySelected(AudacityProject& project, const ClipTimes& clip)
{
   auto& viewInfo = ViewInfo::Get(project);
   return clip.GetPlayStartTime() == viewInfo.selectedRegion.t0() &&
          clip.GetPlayEndTime() == viewInfo.selectedRegion.t1();
}

PitchAndSpeedDialog::PitchShift ToSemitonesAndCents(int oldCents, int newCents)
{
   // Rules:
   // 1. cents must be in the range [-100, 100]
   // 2. on semitone updates, keep semitone and cent sign consistent

   PitchAndSpeedDialog::PitchShift shift { 0, newCents };
   while (shift.cents <= -100)
   {
      --shift.semis;
      shift.cents += 100;
   }
   while (shift.cents >= 100)
   {
      ++shift.semis;
      shift.cents -= 100;
   }

   const auto onlySemitonesChanged = [](int oldCents, int newCents) {
      while (oldCents < 0)
         oldCents += 100;
      while (newCents < 0)
         newCents += 100;
      return oldCents / 100 != newCents / 100;
   }(oldCents, newCents);

   if (onlySemitonesChanged && shift.cents > 0 && shift.semis < 0)
      return { shift.semis + 1, shift.cents - 100 };
   else if (onlySemitonesChanged && shift.cents < 0 && shift.semis > 0)
      return { shift.semis - 1, shift.cents + 100 };
   else
      return shift;
}

void ClampPitchShift(PitchAndSpeedDialog::PitchShift& shift)
{
   static_assert(TimeAndPitchInterface::MaxCents % 100 == 0);
   static_assert(TimeAndPitchInterface::MinCents % 100 == 0);
   const auto cents = shift.semis * 100 + shift.cents;
   if (cents > TimeAndPitchInterface::MaxCents)
      shift = { TimeAndPitchInterface::MaxCents / 100, 0 };
   else if (cents < TimeAndPitchInterface::MinCents)
      shift = { TimeAndPitchInterface::MinCents / 100, 0 };
}

PitchAndSpeedDialog::PitchShift GetClipShift(const WaveClip& clip)
{
   const auto totalShift = clip.GetCentShift();
   return { totalShift / 100, totalShift % 100 };
}

static const AttachedWindows::RegisteredFactory key {
   [](AudacityProject& project) -> wxWeakRef<wxWindow> {
      return safenew PitchAndSpeedDialog(project);
   }
};
} // namespace

PitchAndSpeedDialog& PitchAndSpeedDialog::Get(AudacityProject& project)
{
   return GetAttachedWindows(project).Get<PitchAndSpeedDialog>(key);
}

const PitchAndSpeedDialog&
PitchAndSpeedDialog::Get(const AudacityProject& project)
{
   return Get(const_cast<AudacityProject&>(project));
}

void PitchAndSpeedDialog::Destroy(AudacityProject& project)
{
   auto& attachedWindows = GetAttachedWindows(project);
   auto* pPanel = attachedWindows.Find(key);
   if (pPanel)
   {
      pPanel->wxWindow::Destroy();
      attachedWindows.Assign(key, nullptr);
   }
}

PitchAndSpeedDialog::PitchAndSpeedDialog(AudacityProject& project)
    : wxDialogWrapper(
         FindProjectFrame(&project), wxID_ANY, XO("Pitch and Speed"), wxDefaultPosition,
         { 480, 250 }, wxDEFAULT_DIALOG_STYLE)
    , mProject { project }
    , mProjectCloseSubscription { ProjectWindow::Get(mProject).Subscribe(
         [this](ProjectWindowDestroyedMessage) { Destroy(mProject); }) }
    , mTitle { GetTitle() }
{
   Bind(wxEVT_CLOSE_WINDOW, [this](const auto&) { Show(false); });

   Bind(wxEVT_CHAR_HOOK, [this](wxKeyEvent& event) {
      if (event.GetKeyCode() == WXK_ESCAPE)
         Show(false);
      else
         event.Skip();
   });

   if (const auto audioIo = AudioIO::Get())
   {
      mAudioIOSubscription =
         audioIo->Subscribe([this](const AudioIOEvent& event) {
            if (event.pProject != &mProject)
               return;
            switch (event.type)
            {
            case AudioIOEvent::CAPTURE:
            case AudioIOEvent::PLAYBACK:
               if (const auto child = wxDialog::FindWindowById(speedCtrlId))
                  child->Enable(!event.on);
               break;
            case AudioIOEvent::MONITOR:
               break;
            default:
               // Unknown event type
               assert(false);
            }
         });
   }
}

void PitchAndSpeedDialog::TryRetarget(const TrackPanelMouseEvent& event)
{
   const auto target = GetHitClip(mProject, event);
   if (!target.has_value() || target->clip == mLeftClip.lock())
      return;
   Retarget(target->track, target->clip);
}

PitchAndSpeedDialog& PitchAndSpeedDialog::Retarget(
   const std::shared_ptr<WaveTrack>& track,
   const WaveTrack::IntervalHolder& clip)
{
   mConsolidateHistory = false;
   wxDialog::SetTitle(mTitle + " - " + clip->GetName());
   const auto leftClip = clip;
   mClipDeletedSubscription =
      leftClip->Observer::Publisher<WaveClipDtorCalled>::Subscribe(
         [this](WaveClipDtorCalled) { Show(false); });
   mClipCentShiftChangeSubscription =
      leftClip->Observer::Publisher<CentShiftChange>::Subscribe(
         [this](const CentShiftChange& cents) {
            mShift = ToSemitonesAndCents(
               mShift.semis * 100 + mShift.cents, cents.newValue);
            UpdateDialog();
         });
   mClipSpeedChangeSubscription =
      leftClip->Observer::Publisher<StretchRatioChange>::Subscribe(
         [this](const StretchRatioChange& stretchRatio) {
            mClipSpeed = 100.0 / stretchRatio.newValue;
            UpdateDialog();
         });

   mTrack = track;
   mLeftClip = leftClip;
   mClipSpeed = 100.0 / leftClip->GetStretchRatio();
   mOldClipSpeed = mClipSpeed;
   mShift = GetClipShift(*leftClip);
   mOldShift = mShift;
   mFormantPreservation = leftClip->GetPitchAndSpeedPreset() ==
                          PitchAndSpeedPreset::OptimizeForVoice;
   mOldFormantPreservation = mFormantPreservation;

   ShuttleGui s(this, mFirst ? eIsCreating : eIsSettingToDialog);

   {
      ScopedVerticalLay v { s };
      PopulateOrExchange(s);
   }

   if (mFirst)
   {
      Layout();
      Fit();
      Centre();
      mFirst = false;
   }

   return *this;
}

PitchAndSpeedDialog& PitchAndSpeedDialog::SetFocus(
   const std::optional<PitchAndSpeedDialogGroup>& group)
{

   const auto item =
      group.has_value() ?
         wxWindow::FindWindowById(
            *group == PitchAndSpeedDialogGroup::Pitch ? semitoneCtrlId :
                                                        speedCtrlId,
            this) :
         nullptr;
   if (item)
      item->SetFocus();
   wxDialog::Show(true);
   wxDialog::Raise();
   wxDialog::SetFocus();
   return *this;
}

void PitchAndSpeedDialog::PopulateOrExchange(ShuttleGui& s)
{
   {
      ScopedInvisiblePanel panel { s, 15 };
      s.SetBorder(0);
      {
         ScopedStatic scopedStatic { s, XO("Clip Pitch") };
         {
            ScopedHorizontalLay h { s, wxLeft };
            s.SetBorder(2);
            // Use `TieSpinCtrl` rather than `AddSpinCtrl`, too see updates
            // instantly when `UpdateDialog` is called.
            s.Id(semitoneCtrlId)
               .TieSpinCtrl(
                  XO("se&mitones:"), mShift.semis,
                  TimeAndPitchInterface::MaxCents / 100,
                  TimeAndPitchInterface::MinCents / 100)
               ->Bind(wxEVT_SPINCTRL, [this](wxSpinEvent& event) {
                  const auto prevSemis = mShift.semis;
                  mShift.semis = event.GetInt();
                  // If we have e.g. -3 semi, -1 cents, and the user
                  // changes the sign of the semitones, the logic in
                  // `SetSemitoneShift` would result in 2 semi, 99
                  // cents. If the user changes sign again, we would now
                  // get 1 semi, -1 cents. Mirrorring (e.g. -3 semi, -1
                  // cents -> 3 semi, 1 cents) is not a good idea because
                  // that would ruin the work of users painstakingly
                  // adjusting the cents of an instrument. So instead, we
                  // map -3 semi, -1 cents to 3 semi, 99 cents.
                  if (mShift.cents != 0)
                  {
                     if (prevSemis < 0 && mShift.semis > 0)
                        ++mShift.semis;
                     else if (prevSemis > 0 && mShift.semis < 0)
                        --mShift.semis;
                  }
                  SetSemitoneShift();
               });
            s.TieSpinCtrl(XO("&cents:"), mShift.cents, 100, -100)
               ->Bind(wxEVT_SPINCTRL, [this](wxSpinEvent& event) {
                  mShift.cents = event.GetInt();
                  SetSemitoneShift();
               });
         }
      }

      s.AddSpace(0, 12);
      s.SetBorder(0);

      {
         ScopedStatic scopedStatic { s, XO("Clip Speed") };
         {
            ScopedHorizontalLay h { s, wxLeft };
            const auto txtCtrl =
               s.Id(speedCtrlId)
                  .Name(XO("Clip Speed"))
                  .TieSpinControl(
                     wxSize(60, -1), XO("&speed %: "), mClipSpeed, 1000.0, 1.0);
#if wxUSE_ACCESSIBILITY
            txtCtrl->SetAccessible(safenew WindowAccessible(txtCtrl));
#endif
            const auto playbackOngoing =
               ProjectAudioIO::Get(mProject).IsAudioActive();
            txtCtrl->Enable(!playbackOngoing);
            txtCtrl->Bind(
               wxEVT_SPINCTRL, [this, txtCtrl](wxCommandEvent& event) {
                  mClipSpeed = txtCtrl->GetValue();
                  if (!SetClipSpeed())
                     if (auto target = LockTarget())
                     {
                        WaveTrackUtilities::ExpandClipTillNextOne(
                           *target->track, *target->clip);
                        UpdateDialog();
                     }
               });
         }
      }

      s.AddSpace(0, 12);
      s.SetBorder(0);

      {
         ScopedStatic scopedStatic { s, XO("General") };
         {
            ScopedHorizontalLay h { s, wxLeft };
            s.SetBorder(2);
            s.TieCheckBox(XO("&Optimize for Voice"), mFormantPreservation)
               ->Bind(wxEVT_CHECKBOX, [this](auto&) {
                  mFormantPreservation = !mFormantPreservation;
                  if (auto target = LockTarget())
                     target->clip->SetPitchAndSpeedPreset(
                        mFormantPreservation ?
                           PitchAndSpeedPreset::OptimizeForVoice :
                           PitchAndSpeedPreset::Default);
               });
         }
      }
   }
}

bool PitchAndSpeedDialog::SetClipSpeed()
{
   auto target = LockTarget();
   if (!target)
      return false;

<<<<<<< HEAD
   if (!TimeStretching::SetClipStretchRatio(
          *target->track, *target->clip, 100 / mClipSpeed))
=======
   const auto wasExactlySelected =
      IsExactlySelected(mProject, *mLeftClip.lock());

   if (!WaveTrackUtilities::SetClipStretchRatio(
          *target->track, target->clip, 100 / mClipSpeed))
>>>>>>> 409d239a
      return false;

   if (wasExactlySelected)
      WaveClipUtilities::SelectClip(mProject, target->clip);

   UpdateHistory(XO("Changed Speed"));

   return true;
}

void PitchAndSpeedDialog::UpdateDialog()
{
   ShuttleGui S(this, eIsSettingToDialog);
   PopulateOrExchange(S);
}

void PitchAndSpeedDialog::UpdateHistory(const TranslatableString& desc)
{
   ProjectHistory::Get(mProject).PushState(
      desc, desc, mConsolidateHistory ? UndoPush::CONSOLIDATE : UndoPush::NONE);
   mConsolidateHistory = true;
}

std::optional<PitchAndSpeedDialog::StrongTarget>
PitchAndSpeedDialog::LockTarget()
{
   if (const auto track = mTrack.lock())
      if (const auto leftClip = mLeftClip.lock())
         return StrongTarget {
            track, leftClip
         };
   return {};
}

void PitchAndSpeedDialog::SetSemitoneShift()
{
   auto target = LockTarget();
   if (!target)
      return;
   ClampPitchShift(mShift);
   const auto success =
      target->clip->SetCentShift(mShift.semis * 100 + mShift.cents);
   assert(success);
   TrackPanel::Get(mProject).RefreshTrack(target->track.get());
   UpdateHistory(XO("Changed Pitch"));
}<|MERGE_RESOLUTION|>--- conflicted
+++ resolved
@@ -389,20 +389,15 @@
    if (!target)
       return false;
 
-<<<<<<< HEAD
+   const auto wasExactlySelected =
+      IsExactlySelected(mProject, *mLeftClip.lock());
+
    if (!TimeStretching::SetClipStretchRatio(
           *target->track, *target->clip, 100 / mClipSpeed))
-=======
-   const auto wasExactlySelected =
-      IsExactlySelected(mProject, *mLeftClip.lock());
-
-   if (!WaveTrackUtilities::SetClipStretchRatio(
-          *target->track, target->clip, 100 / mClipSpeed))
->>>>>>> 409d239a
       return false;
 
    if (wasExactlySelected)
-      WaveClipUtilities::SelectClip(mProject, target->clip);
+      WaveClipUIUtilities::SelectClip(mProject, *target->clip);
 
    UpdateHistory(XO("Changed Speed"));
 
