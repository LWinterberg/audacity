--- conflicted
+++ resolved
@@ -16,19 +16,15 @@
 #include "ProjectWindow.h"
 #include "ProjectWindows.h"
 #include "TimeAndPitchInterface.h"
-<<<<<<< HEAD
 #include "TimeStretching.h"
-#include "WaveClipUIUtilities.h"
-=======
 #include "TrackPanel.h"
 #include "TrackPanelMouseEvent.h"
 #include "UndoManager.h"
 #include "ViewInfo.h"
 #include "WaveClip.h"
-#include "WaveClipUtilities.h"
+#include "WaveClipUIUtilities.h"
 #include "WaveTrackUtilities.h"
 #include "WindowAccessible.h"
->>>>>>> 1e6d3fca
 
 #include <wx/button.h>
 #include <wx/checkbox.h>
@@ -204,7 +200,7 @@
 void PitchAndSpeedDialog::TryRetarget(const TrackPanelMouseEvent& event)
 {
    const auto target = GetHitClip(mProject, event);
-   if (!target.has_value() || target->clip->GetClip(0) == mLeftClip.lock())
+   if (!target.has_value() || target->clip == mLeftClip.lock())
       return;
    Retarget(target->track, target->clip);
 }
@@ -215,7 +211,7 @@
 {
    mConsolidateHistory = false;
    wxDialog::SetTitle(mTitle + " - " + clip->GetName());
-   const auto leftClip = clip->GetClip(0);
+   const auto leftClip = clip;
    mClipDeletedSubscription =
       leftClip->Observer::Publisher<WaveClipDtorCalled>::Subscribe(
          [this](WaveClipDtorCalled) { Show(false); });
@@ -235,7 +231,6 @@
 
    mTrack = track;
    mLeftClip = leftClip;
-   mRightClip = clip->GetClip(1);
    mClipSpeed = 100.0 / leftClip->GetStretchRatio();
    mOldClipSpeed = mClipSpeed;
    mShift = GetClipShift(*leftClip);
@@ -356,7 +351,7 @@
                      if (auto target = LockTarget())
                      {
                         WaveTrackUtilities::ExpandClipTillNextOne(
-                           *target->track, target->clip);
+                           *target->track, *target->clip);
                         UpdateDialog();
                      }
                });
@@ -375,7 +370,7 @@
                ->Bind(wxEVT_CHECKBOX, [this](auto&) {
                   mFormantPreservation = !mFormantPreservation;
                   if (auto target = LockTarget())
-                     target->clip.SetPitchAndSpeedPreset(
+                     target->clip->SetPitchAndSpeedPreset(
                         mFormantPreservation ?
                            PitchAndSpeedPreset::OptimizeForVoice :
                            PitchAndSpeedPreset::Default);
@@ -391,24 +386,9 @@
    if (!target)
       return false;
 
-<<<<<<< HEAD
    if (!TimeStretching::SetClipStretchRatio(
-          mTrack, mTrackInterval, 100 / mClipSpeed))
-   {
-      BasicUI::ShowErrorDialog(
-         wxWidgetsWindowPlacement { this }, XO("Invalid clip speed"),
-         XO("There is not enough space to stretch the clip to the selected speed"),
-         {});
-
+          *target->track, *target->clip, 100 / mClipSpeed))
       return false;
-   }
-   else if (const auto project = mProject.lock())
-      WaveClipUIUtilities::SelectClip(*project, mTrackInterval);
-=======
-   if (!WaveTrackUtilities::SetClipStretchRatio(
-          *target->track, target->clip, 100 / mClipSpeed))
-      return false;
->>>>>>> 1e6d3fca
 
    UpdateHistory(XO("Changed Speed"));
 
@@ -434,7 +414,7 @@
    if (const auto track = mTrack.lock())
       if (const auto leftClip = mLeftClip.lock())
          return StrongTarget {
-            track, WaveTrack::Interval { *track, leftClip, mRightClip.lock() }
+            track, leftClip
          };
    return {};
 }
@@ -446,7 +426,7 @@
       return;
    ClampPitchShift(mShift);
    const auto success =
-      target->clip.SetCentShift(mShift.semis * 100 + mShift.cents);
+      target->clip->SetCentShift(mShift.semis * 100 + mShift.cents);
    assert(success);
    TrackPanel::Get(mProject).RefreshTrack(target->track.get());
    UpdateHistory(XO("Changed Pitch"));
