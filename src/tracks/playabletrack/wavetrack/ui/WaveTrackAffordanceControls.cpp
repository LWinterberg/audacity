--- conflicted
+++ resolved
@@ -48,14 +48,9 @@
 #include "../../../../TrackPanel.h"
 #include "TrackFocus.h"
 
-<<<<<<< HEAD
-=======
-#include "../WaveTrackUtils.h"
-
 #include "ClipOverflowButtonHandle.h"
 #include "ClipPitchAndSpeedButtonHandle.h"
 #include "LowlitClipButton.h"
->>>>>>> a49f6473
 #include "WaveClipAdjustBorderHandle.h"
 #include "WaveClipUIUtilities.h"
 
@@ -278,7 +273,6 @@
 
 void WaveTrackAffordanceControls::Draw(TrackPanelDrawingContext& context, const wxRect& rect, unsigned iPass)
 {
-<<<<<<< HEAD
    if (iPass == TrackArtist::PassBackground) {
       const auto track = FindTrack().get();
       if (!track)
@@ -307,100 +301,42 @@
          auto px = context.lastState.m_x;
          auto py = context.lastState.m_y;
          
+         const auto overflowHandle = mOverflowButtonHandle.lock();
          const auto &intervals = waveTrack.Intervals();
          for(auto it = intervals.begin(); it != intervals.end(); ++it)
          {
              auto interval = *it;
-             auto affordanceRect
-                = ClipParameters::GetClipRect(*interval->GetClip(0), zoomInfo, rect);
-
-             if(!WaveChannelView::ClipDetailsVisible(*interval->GetClip(0), zoomInfo, rect))
+             const auto& clip = *interval->GetClip(0);
+             const auto clipRect = ClipParameters::GetClipRect(
+                clip, zoomInfo, rect);
+
+             if(!WaveChannelView::ClipDetailsVisible(clip, zoomInfo, rect))
              {
-                TrackArt::DrawClipFolded(context.dc, affordanceRect);
+                TrackArt::DrawClipFolded(context.dc, clipRect);
                 continue;
              }
 
              const auto selected = GetSelectedInterval() == it;
-             const auto highlight = selected || affordanceRect.Contains(px, py);
-             const auto titleRect = TrackArt::DrawClipAffordance(context.dc, affordanceRect, highlight, selected);
-             if (mTextEditHelper && mEditedInterval == it)
-             {
-                 if(!mTextEditHelper->Draw(context.dc, titleRect))
-                 {
-                     mTextEditHelper->Cancel(nullptr);
-                     TrackArt::DrawAudioClipTitle(
-                        context.dc, titleRect, interval->GetName(),
-                        interval->GetStretchRatio(),
-                        interval->GetCentShift());
-                 }
-             }
-             else if (TrackArt::DrawAudioClipTitle(
-                         context.dc, titleRect, interval->GetName(),
-                         interval->GetStretchRatio(),
-                         interval->GetCentShift()))
-             {
-                mVisibleIntervals.push_back(it);
-             }
-         }
-      }      
-   }
-=======
-    if (iPass == TrackArtist::PassBackground) {
-        auto track = FindTrack();
-        const auto artist = TrackArtist::Get(context);
-
-        TrackArt::DrawBackgroundWithSelection(context, rect, track.get(), artist->blankSelectedBrush, artist->blankBrush);
-
-        mVisibleIntervals.clear();
-
-        const auto waveTrack = std::static_pointer_cast<WaveTrack>(track->SubstitutePendingChangedTrack());
-        const auto& zoomInfo = *artist->pZoomInfo;
-        {
-            wxDCClipper dcClipper(context.dc, rect);
-
-            context.dc.SetTextBackground(wxTransparentColor);
-            context.dc.SetTextForeground(theTheme.Colour(clrClipNameText));
-            context.dc.SetFont(mClipNameFont);
-
-            auto px = context.lastState.m_x;
-            auto py = context.lastState.m_y;
-
-            const auto overflowHandle = mOverflowButtonHandle.lock();
-            const auto intervals = waveTrack->Intervals();
-            for(auto it = intervals.begin(); it != intervals.end(); ++it)
-            {
-                auto interval = *it;
-                const auto& clip = *interval->GetClip(0);
-                const auto clipRect = ClipParameters::GetClipRect(
-                   clip, zoomInfo, rect);
-
-                if(!WaveChannelView::ClipDetailsVisible(clip, zoomInfo, rect))
-                {
-                   TrackArt::DrawClipFolded(context.dc, clipRect);
-                   continue;
-                }
-
-                const auto selected = GetSelectedInterval() == it;
-                const auto highlightAffordance =
-                    !overflowHandle && (selected || clipRect.Contains(px, py));
-                auto affordanceRect = TrackArt::DrawClipAffordance(
-                   context.dc, clipRect, highlightAffordance, selected);
-
-                if (
-                   const auto overflowButtonRect =
-                      LowlitClipButton::DrawOnClip<ClipButtonId::Overflow>(
-                         { clip, zoomInfo, rect }, context.dc))
-                   affordanceRect.width -= overflowButtonRect->width;
-                if (
-                   const auto speedButtonRect =
-                      LowlitClipButton::DrawOnClip<ClipButtonId::Speed>(
-                         { clip, zoomInfo, rect }, context.dc))
-                   affordanceRect.width -= speedButtonRect->width;
-                if (
-                   const auto pitchButtonRect =
-                      LowlitClipButton::DrawOnClip<ClipButtonId::Pitch>(
-                         { clip, zoomInfo, rect }, context.dc))
-                   affordanceRect.width -= pitchButtonRect->width;
+             const auto highlightAffordance =
+                 !overflowHandle && (selected || clipRect.Contains(px, py));
+             auto affordanceRect = TrackArt::DrawClipAffordance(
+                context.dc, clipRect, highlightAffordance, selected);
+
+             if (
+                const auto overflowButtonRect =
+                   LowlitClipButton::DrawOnClip<ClipButtonId::Overflow>(
+                      { clip, zoomInfo, rect }, context.dc))
+                affordanceRect.width -= overflowButtonRect->width;
+             if (
+                const auto speedButtonRect =
+                   LowlitClipButton::DrawOnClip<ClipButtonId::Speed>(
+                      { clip, zoomInfo, rect }, context.dc))
+                affordanceRect.width -= speedButtonRect->width;
+             if (
+                const auto pitchButtonRect =
+                   LowlitClipButton::DrawOnClip<ClipButtonId::Pitch>(
+                      { clip, zoomInfo, rect }, context.dc))
+                affordanceRect.width -= pitchButtonRect->width;
 
                 if (mTextEditHelper && mEditedInterval == it)
                 {
@@ -414,11 +350,9 @@
                 else if (TrackArt::DrawClipTitle(
                             context.dc, affordanceRect, interval->GetName()))
                    mVisibleIntervals.push_back(it);
-            }
-        }
-
-    }
->>>>>>> a49f6473
+         }
+      }      
+   }
 }
 
 bool WaveTrackAffordanceControls::IsIntervalVisible(const IntervalIterator& it) const noexcept
