/**********************************************************************

Audacity: A Digital Audio Editor

WaveChannelView.cpp

Paul Licameli split from TrackPanel.cpp

**********************************************************************/

#include "WaveChannelView.h"

#include <unordered_set>

#include "CutlineHandle.h"

#include <numeric>
#include <wx/dc.h>
#include <wx/graphics.h>

#include "AColor.h"
#include "WaveTrack.h"

#include "../../../../../images/Cursors.h"
#include "AllThemeResources.h"

#include "CommandContext.h"
#include "../../../../HitTestResult.h"
#include "ProjectHistory.h"
#include "../../../../RefreshCode.h"
#include "SyncLock.h"
#include "../../../../TrackArtist.h"
#include "../../../../TrackPanel.h"
#include "TrackFocus.h"
#include "../../../../TrackPanelDrawingContext.h"
#include "../../../../TrackPanelMouseEvent.h"
#include "../../../../TrackPanelResizeHandle.h"
#include "ViewInfo.h"
#include "../../../../prefs/TracksPrefs.h"

#include "../../../ui/TimeShiftHandle.h"
#include "../../../ui/ButtonHandle.h"
#include "../../../ui/CommonTrackInfo.h"

<<<<<<< HEAD
#include "WaveChannelUtilities.h"
#include "WaveTrackAffordanceControls.h"
#include "WaveTrackAffordanceHandle.h"
#include "WaveTrackUtilities.h"
#include "WaveClipAdjustBorderHandle.h"
#include "WaveClipUIUtilities.h"
=======
#include "../WaveTrackUtils.h"

#include "ClipParameters.h"
#include "WaveClipAdjustBorderHandle.h"
#include "WaveClipUtilities.h"
#include "WaveTrackAffordanceControls.h"
#include "WaveTrackAffordanceHandle.h"
>>>>>>> a49f6473

constexpr int kClipDetailedViewMinimumWidth{ 3 };

using WaveChannelSubViewPtrs = std::vector<std::shared_ptr<WaveChannelSubView>>;

namespace {
struct PlacementArray : ClientData::Cloneable<> {
   static PlacementArray &Get(Track &track);
   static const PlacementArray &Get(const Track &track);
   ~PlacementArray() = default;
   std::unique_ptr<Cloneable<>> Clone() const {
      return std::make_unique<PlacementArray>(*this); }
   WaveChannelSubViewPlacements mPlacements;
   bool mMultiView{ false };
};

static const ChannelGroup::Attachments::RegisteredFactory
key { [](auto &) { return std::make_unique<PlacementArray>(); } };

// Access for per-track effect list
PlacementArray &PlacementArray::Get(Track &track)
{
   return track.GetGroupData().Attachments
      ::Get<PlacementArray>(key);
}

const PlacementArray &PlacementArray::Get(const Track &track)
{
   return Get(const_cast<Track &>(track));
}
}

WaveChannelSubViewPlacements &WaveChannelView::DoGetPlacements()
{
   auto &waveChannel = *FindWaveChannel();
   return PlacementArray::Get(waveChannel.GetTrack()).mPlacements;
}

const WaveChannelSubViewPlacements &WaveChannelView::DoGetPlacements() const
{
   return const_cast<WaveChannelView&>(*this).DoGetPlacements();
}

bool &WaveChannelView::DoGetMultiView()
{
   auto &waveTrack = FindWaveChannel()->GetTrack();
   return PlacementArray::Get(waveTrack).mMultiView;
}

bool WaveChannelView::DoGetMultiView() const
{
   return const_cast<WaveChannelView&>(*this).DoGetMultiView();
}

// Structure that collects and modifies information on sub-view positions
// Written with great generality, allowing any number of sub-views
struct SubViewAdjuster
{
   enum { HotZoneSize = 5 }; // so many pixels at top and bottom of each subview

   SubViewAdjuster(WaveChannelView &view)
      : mwView{
         std::static_pointer_cast<WaveChannelView>(view.shared_from_this()) }
   {
      mSubViews = view.GetAllSubViews();
      mOrigPlacements = mNewPlacements = view.SavePlacements();
      FindPermutation();
   }

   void FindPermutation()
   {
      // Find a certain sort of the sub-views
      auto size = mOrigPlacements.size();
      wxASSERT( mSubViews.size() == size );
      mPermutation.resize( size );
      const auto begin = mPermutation.begin(), end = mPermutation.end();
      std::iota( begin, end, 0 );
      static auto invisible = [](const WaveChannelSubViewPlacement &placement) {
         return placement.index < 0 || placement.fraction <= 0;
      };
      const auto comp = [this]( size_t ii, size_t jj ){
         auto &pi = mOrigPlacements[ii];
         bool iInvisible = invisible( pi );

         auto &pj = mOrigPlacements[jj];
         bool jInvisible = invisible( pj );

         // Sort the invisibles to the front, rest by index
         if ( iInvisible != jInvisible )
            return iInvisible;
         else if ( !iInvisible )
            return pi.index < pj.index;
         else
            // Minor sort among the invisible views by their type
            return mSubViews[ii]->SubViewType() < mSubViews[jj]->SubViewType();
      };
      std::sort( begin, end, comp );
      // Find the start of visible sub-views
      auto first = std::find_if( begin, end, [this](size_t ii){
         return !invisible( mOrigPlacements[ii] );
      } );
      mFirstSubView = first - begin;
   }

   size_t NVisible() const
   { return mPermutation.size() - mFirstSubView; }

   bool ModifyPermutation( bool top )
   {
      bool rotated = false;
      const auto pBegin = mPermutation.begin(), pEnd = mPermutation.end();
      auto pFirst = pBegin + mFirstSubView;
      if ( mFirstSubView > 0 ) {
         // In case of dragging the top edge of the topmost view, or the
         // bottom edge of the bottommost, decide which of the invisible
         // views can become visible, and reassign the sequence.
         // For definiteness, that choice depends on the subview type numbers;
         // see the sorting criteria above.
         --mFirstSubView;
         --pFirst;
         if ( top ) {
            // If you drag down the top, the greatest-numbered invisible
            // subview type will appear there.
            mNewPlacements[ *pFirst ].fraction = 0;
         }
         else {
            // If you drag up the bottom, let the least-numbered invisible
            // subview type appear there.
            mNewPlacements[ *pBegin ].fraction = 0;
            std::rotate( pBegin, pBegin + 1, pEnd );
            rotated = true;
         }
      }
      // Reassign index numbers to all sub-views and 0 fraction to invisibles
      for ( auto pIter = pBegin; pIter != pFirst; ++pIter ) {
         auto &placement = mNewPlacements[ *pIter ];
         placement.index = -1;
         placement.fraction = 0;
      }
      size_t index = 0;
      for ( auto pIter = pFirst; pIter != pEnd; ++pIter )
         mNewPlacements[ *pIter ].index = index++;
      return rotated;
   }

   size_t FindIndex(WaveChannelSubView &subView) const
   {
      const auto begin = mPermutation.begin(), end = mPermutation.end();
      auto iter = std::find_if( begin, end, [&](size_t ii){
         return mSubViews[ ii ].get() == &subView;
      } );
      return iter - begin;
   }

   std::pair< size_t, bool >
   HitTest(WaveChannelSubView &subView,
      wxCoord yy, wxCoord top, wxCoord height)
   {
      const auto index = FindIndex( subView );
      auto size = mPermutation.size();
      if ( index < (int)size ) {
         yy -= top;
         if ( yy >= 0 && yy < HotZoneSize && index > 0 )
            return { index, true }; // top hit
         if ( yy < height && yy >= height - HotZoneSize &&
            // Have not yet called ModifyPermutation; dragging bottom of
            // bottommost view allowed only if at least one view is invisible
            ( index < (int)size - 1 || mFirstSubView > 0 ) )
            return { index, false }; // bottom hit
      }
      return { size, false }; // not hit
   }

   std::vector<wxCoord> ComputeHeights( wxCoord totalHeight )
   {
      // Compute integer-valued heights
      float total = 0;
      for (const auto index : mPermutation ) {
         const auto &placement = mOrigPlacements[ index ];
         total += std::max( 0.f, placement.fraction );
      }
      float partial = 0;
      wxCoord lastCoord = 0;
      std::vector<wxCoord> result;
      for (const auto index : mPermutation ) {
         const auto &placement = mOrigPlacements[ index ];
         auto fraction = std::max( 0.f, placement.fraction );
         wxCoord coord = ( (partial + fraction ) / total ) * totalHeight;
         auto height = coord - lastCoord;
         result.emplace_back( height );
         mNewPlacements[ index ].fraction = height;
         lastCoord = coord;
         partial += fraction;
      }
      return result;
   }

   void UpdateViews( bool rollback )
   {
      auto pView = mwView.lock();
      if ( pView ) {
         WaveChannelView::Get(*pView->FindWaveChannel()).RestorePlacements(
            rollback ? mOrigPlacements : mNewPlacements);
      }
   }

   std::weak_ptr<WaveChannelView> mwView;
   WaveChannelSubViewPtrs mSubViews;
   WaveChannelSubViewPlacements mOrigPlacements, mNewPlacements;
   // Array mapping ordinal into the placement and subview arrays
   std::vector< size_t > mPermutation;
   // index into mPermutation
   size_t mFirstSubView{};
};

class SubViewAdjustHandle : public UIHandle
{
public:
   enum { MinHeight = SubViewAdjuster::HotZoneSize };

   static UIHandlePtr HitTest(std::weak_ptr<SubViewAdjustHandle> &holder,
      WaveChannelView &view,
      WaveChannelSubView &subView,
      const TrackPanelMouseState &state)
   {
      if ( !view.GetMultiView() )
         return {};

      SubViewAdjuster adjuster{ view };
      auto hit = adjuster.HitTest( subView,
         state.state.GetY(), state.rect.GetTop(), state.rect.GetHeight() );
      auto index = hit.first;

      if ( index < adjuster.mPermutation.size() ) {
         auto result = std::make_shared< SubViewAdjustHandle >(
            std::move( adjuster ), index, view.GetLastHeight(), hit.second
         );
         result = AssignUIHandlePtr( holder, result );
         return result;
      }
      else
         return {};
   }

   SubViewAdjustHandle(
      SubViewAdjuster &&adjuster, size_t subViewIndex,
         wxCoord viewHeight, bool top )
      : mAdjuster{ std::move( adjuster ) }
      , mMySubView{ subViewIndex }
      , mViewHeight{ viewHeight }
      , mTop{ top }
   {
      if ( mAdjuster.ModifyPermutation( top ) )
         --mMySubView;
   }

   std::shared_ptr<const Channel> FindChannel() const override
   {
      auto pView = mAdjuster.mwView.lock();
      if (pView)
         return pView->FindChannel();
      return nullptr;
   }

   Result Click(
      const TrackPanelMouseEvent &event, AudacityProject *pProject ) override
   {
      using namespace RefreshCode;
      const auto &permutation = mAdjuster.mPermutation;
      const auto size = permutation.size();
      if ( mMySubView >= size )
         return Cancelled;

      if (event.event.LeftDClick()) {
         for ( auto &placement : mAdjuster.mNewPlacements ) {
            if ( placement.index >= 0 )
               placement.fraction = 1.0f;
            else
               placement.fraction = 0.0f;
         }
         mAdjuster.UpdateViews( false );
         ProjectHistory::Get( *pProject ).ModifyState( false );

         // Do not start a drag
         return Cancelled | RefreshAll;
      }

      const auto &rect = event.rect;
      const auto height = rect.GetHeight();
      mOrigHeight = height;

      mOrigHeights = mAdjuster.ComputeHeights( mViewHeight );

      // Find the total height of the sub-views that may resize
      mTotalHeight = 0;
      auto index = ( mTop ? mAdjuster.mFirstSubView : mMySubView );
      const auto end = ( mTop ?  mMySubView + 1 : permutation.size() );
      for (; index != end; ++index)
         mTotalHeight += mOrigHeights[ index ];

      wxASSERT( height == mOrigHeights[ mMySubView ] );

      // Compute the maximum and minimum Y coordinates for drag effect
      if ( mTop ) {
         mOrigY = rect.GetTop();
         mYMax = rect.GetBottom();
         mYMin = mYMax - mTotalHeight + 1;
      }
      else {
         mOrigY = rect.GetBottom();
         mYMin = rect.GetTop();
         mYMax = mYMin + mTotalHeight - 1;
      }

      return RefreshNone;
   }

   Result Drag( const TrackPanelMouseEvent &event, AudacityProject * ) override
   {
      using namespace RefreshCode;
      auto pView = mAdjuster.mwView.lock();
      if ( !pView )
         return Cancelled;

      // Find new height for the dragged sub-view
      auto newY = std::max( mYMin, std::min( mYMax, event.event.GetY() ) );
      const auto delta = newY - mOrigY;
      wxCoord newHeight = mTop
         ? mOrigHeight - delta
         : mOrigHeight + delta
      ;
      wxASSERT( newHeight >= 0 && newHeight <= mTotalHeight );
      if ( newHeight < MinHeight )
         // Snap the dragged sub-view to nothing
         newHeight = 0;

      // Reassign height for the dragged sub-view
      auto &myPlacement =
         mAdjuster.mNewPlacements[ mAdjuster.mPermutation[ mMySubView ] ];
      myPlacement.fraction = newHeight;

      // Grow or shrink other sub-views
      auto excess = newHeight - mOrigHeight; // maybe negative
      const auto adjustHeight = [&](size_t ii) {
         if (excess == 0)
            return true;

         const auto oldFraction = mOrigHeights[ ii ];

         auto index = mAdjuster.mPermutation[ ii ];
         auto &placement = mAdjuster.mNewPlacements[ index ];
         auto &fraction = placement.fraction;

         if (excess > oldFraction) {
            excess -= oldFraction, fraction = 0;
            return false;
         }
         else {
            auto newFraction = oldFraction - excess;
            if ( newFraction < MinHeight ) {
               // This snaps very short sub-views to nothing
               myPlacement.fraction += newFraction;
               fraction = 0;
            }
            else
               fraction = newFraction;
            return true;
         }
      };
      if ( mTop ) {
         for ( size_t ii = mMySubView; ii > 0; ) {
            --ii;
            if ( adjustHeight( ii ) )
               break;
         }
      }
      else {
         for ( size_t ii = mMySubView + 1, size = mAdjuster.mPermutation.size();
            ii < size; ++ii
         ) {
            if ( adjustHeight( ii ) )
               break;
         }
      }

      // Save adjustment to the track and request a redraw
      mAdjuster.UpdateViews( false );
      return RefreshAll;
   }

   HitTestPreview Preview(
      const TrackPanelMouseState &state, AudacityProject * ) override
   {
      static auto resizeCursor =
         ::MakeCursor(wxCURSOR_ARROW, SubViewsCursorXpm, 16, 16);
      return {
         XO(
"Click and drag to adjust sizes of sub-views, double-click to split evenly"),
         &*resizeCursor
      };
   }

   Result Release(
      const TrackPanelMouseEvent &event, AudacityProject *pProject,
      wxWindow *pParent) override
   {
      ProjectHistory::Get( *pProject ).ModifyState( false );
      return RefreshCode::RefreshNone;
   }

   Result Cancel( AudacityProject * ) override
   {
      mAdjuster.UpdateViews( true );
      return RefreshCode::RefreshAll;
   }

private:

   SubViewAdjuster mAdjuster;
   std::vector<wxCoord> mOrigHeights;

   // An index into mAdjuster.mPermutation
   size_t mMySubView{};

   wxCoord mYMin{}, mYMax{};
   wxCoord mViewHeight{}; // Total height of all sub-views
   wxCoord mTotalHeight{}; // Total height of adjusting sub-views only
   wxCoord mOrigHeight{};
   wxCoord mOrigY{};

   // Whether we drag the top or the bottom of the sub-view
   bool mTop{};
};

class SubViewRearrangeHandle : public UIHandle
{
public:
   // Make it somewhat wider than the close button
   enum { HotZoneWidth = 3 * kTrackInfoBtnSize / 2 };

   static UIHandlePtr HitTest(std::weak_ptr<SubViewRearrangeHandle> &holder,
      WaveChannelView &view, WaveChannelSubView &subView,
      const TrackPanelMouseState &state)
   {
      if ( !view.GetMultiView() )
         return {};

      SubViewAdjuster adjuster{ view };
      if ( adjuster.NVisible() < 2 )
         return {};

      auto relX = state.state.GetX() - state.rect.GetLeft();
      if ( relX >= HotZoneWidth )
         return {};

      auto index = adjuster.FindIndex( subView );

      // Hit on the rearrange cursor only in the top and bottom thirds of
      // sub-view height, leaving the rest free to hit the selection cursor
      // first.
      // And also exclude the top third of the topmost sub-view and bottom
      // third of bottommost.
      auto relY = state.state.GetY() - state.rect.GetTop();
      auto height = state.rect.GetHeight();
      bool hit =
         ( ( 3 * relY < height ) && index > 0 ) // top hit
      ||
         ( ( 3 * relY > 2 * height ) &&
           index < adjuster.mPermutation.size() - 1 ) // bottom
      ;
      if ( ! hit )
         return {};

      auto result = std::make_shared< SubViewRearrangeHandle >(
         std::move( adjuster ),
         index, view.GetLastHeight()
      );
      result = AssignUIHandlePtr( holder, result );
      return result;
   }

   SubViewRearrangeHandle(
      SubViewAdjuster &&adjuster, size_t subViewIndex,
         wxCoord viewHeight )
      : mAdjuster{ std::move( adjuster ) }
      , mMySubView{ subViewIndex }
      , mViewHeight{ viewHeight }
   {
   }

   std::shared_ptr<const Channel> FindChannel() const override
   {
      auto pView = mAdjuster.mwView.lock();
      if (pView)
         return pView->FindChannel();
      return nullptr;
   }

   Result Click(
      const TrackPanelMouseEvent &event, AudacityProject *pProject ) override
   {
      using namespace RefreshCode;
      const auto &permutation = mAdjuster.mPermutation;
      const auto size = permutation.size();
      if ( mMySubView >= size )
         return Cancelled;

      mHeights = mAdjuster.ComputeHeights( mViewHeight );

      // Find y coordinate of first sub-view
      wxCoord heightAbove = 0;
      for (auto index = mAdjuster.mFirstSubView;
         index != mMySubView; ++index)
         heightAbove += mHeights[ index ];
      mTopY = event.rect.GetTop() - heightAbove;

      return RefreshNone;
   }

   bool Clicked() const { return !mHeights.empty(); }

   enum DragChoice_t{ Upward, Downward, Neutral };

   DragChoice_t DragChoice( const TrackPanelMouseEvent &event ) const
   {
      // Disregard x coordinate -- so the mouse need not be in any sub-view,
      // just in the correct range of y coordinates
      auto yy = event.event.GetY();
      auto coord = mTopY;
      size_t ii = mAdjuster.mFirstSubView;
      if ( yy < mTopY )
         return ( mMySubView == ii ) ? Neutral : Upward;

      for ( auto nn = mHeights.size(); ii < nn; ++ii ) {
         const auto height = mHeights[ ii ];
         coord += height;
         if ( yy < coord )
            break;
      }

      if ( ii < mMySubView ) {
         if ( yy < coord - mHeights[ ii ] + mHeights[ mMySubView ] )
            return Upward;
      }

      if ( ii > mMySubView ) {
         if( mMySubView < mHeights.size() - 1 &&
            yy >= coord - mHeights[ mMySubView ] )
         return Downward;
      }

      return Neutral;
   }

   Result Drag( const TrackPanelMouseEvent &event, AudacityProject * ) override
   {
      using namespace RefreshCode;
      auto pView = mAdjuster.mwView.lock();
      if ( !pView )
         return Cancelled;

      switch( DragChoice( event ) ) {
         case Upward:
         {
            std::swap( mHeights[ mMySubView ], mHeights[ mMySubView - 1 ] );
            std::swap(
               mAdjuster.mNewPlacements[ mMySubView ].index,
               mAdjuster.mNewPlacements[ mMySubView - 1 ].index
            );
            --mMySubView;
            break;
         }
         case Downward:
         {
            std::swap( mHeights[ mMySubView ], mHeights[ mMySubView + 1 ] );
            std::swap(
               mAdjuster.mNewPlacements[ mMySubView ].index,
               mAdjuster.mNewPlacements[ mMySubView + 1 ].index
            );
            ++mMySubView;
            break;
         }
         default:
            return RefreshNone;
      }

      // Save adjustment to the track and request a redraw
      mAdjuster.UpdateViews( false );
      return RefreshAll;
   }

   HitTestPreview Preview(
      const TrackPanelMouseState &state, AudacityProject * ) override
   {
      static auto hoverCursor =
         ::MakeCursor(wxCURSOR_HAND, RearrangeCursorXpm, 16, 16);
      static auto clickedCursor =
         ::MakeCursor(wxCURSOR_HAND, RearrangingCursorXpm, 16, 16);
      return {
         XO("Click and drag to rearrange sub-views"),
         Clicked() ? &*clickedCursor : &*hoverCursor,
         XO("Rearrange sub-views")
      };
   }

   Result Release(
      const TrackPanelMouseEvent &event, AudacityProject *pProject,
      wxWindow *pParent) override
   {
      ProjectHistory::Get( *pProject ).ModifyState( false );
      return RefreshCode::RefreshNone;
   }

   Result Cancel( AudacityProject * ) override
   {
      mAdjuster.UpdateViews( true );
      return RefreshCode::RefreshAll;
   }

private:

   SubViewAdjuster mAdjuster;
   std::vector<wxCoord> mHeights;
   wxCoord mTopY;

   // An index into mAdjuster.mPermutation
   size_t mMySubView{};

   wxCoord mViewHeight{}; // Total height of all sub-views
};

class SubViewCloseHandle : public ButtonHandle
{
   static wxRect GetButtonRect( const wxRect &rect )
   {
      return {
         rect.GetLeft(),
         rect.GetTop(),
         kTrackInfoBtnSize,
         kTrackInfoBtnSize
      };
   }

public:
   static UIHandlePtr HitTest(std::weak_ptr<SubViewCloseHandle> &holder,
      WaveChannelView &view, WaveChannelSubView &subView,
      const TrackPanelMouseState &state)
   {
      SubViewAdjuster adjuster{ view };
      if ( adjuster.NVisible() < 2 )
         return {};

      const auto rect = GetButtonRect( state.rect );
      if ( !rect.Contains( state.state.GetPosition() ) )
         return {};
      auto index = adjuster.FindIndex( subView );
      auto result = std::make_shared<SubViewCloseHandle>(
         std::move(adjuster), index, view.FindChannel(), rect);
      result = AssignUIHandlePtr( holder, result );
      return result;
   }

   SubViewCloseHandle(
      SubViewAdjuster &&adjuster, size_t index,
      const std::shared_ptr<Channel> &pChannel, const wxRect &rect )
      : ButtonHandle{ static_cast<Track&>(pChannel->GetChannelGroup())
            .SharedPointer(),
         rect }
      , mpChannel{ pChannel }
      , mAdjuster{ std::move( adjuster ) }
      , mMySubView{ index }
   {
   }

   Result CommitChanges(
      const wxMouseEvent &event, AudacityProject *pProject, wxWindow *pParent)
      override
   {
      ProjectHistory::Get( *pProject ).ModifyState( false );
      auto &myPlacement =
         mAdjuster.mNewPlacements[ mAdjuster.mPermutation[ mMySubView ] ];
      myPlacement.fraction = 0;
      mAdjuster.UpdateViews( false );
      return RefreshCode::RefreshAll;
   }

   TranslatableString Tip(
      const wxMouseState &state, AudacityProject &project) const override
   {
      return XO("Close sub-view");
   }

   // TrackPanelDrawable implementation
   void Draw(
      TrackPanelDrawingContext &context, const wxRect &rect, unsigned iPass )
      override
   {
      if (iPass == TrackArtist::PassMargins) { // after PassTracks
         CommonTrackInfo::DrawCloseButton(
            context, GetButtonRect(rect), mpChannel.lock().get(), this);
      }
   }

private:
   std::weak_ptr<Channel> mpChannel;
   SubViewAdjuster mAdjuster;
   size_t mMySubView{};
};

std::pair<
   bool, // if true, hit-testing is finished
   std::vector<UIHandlePtr>
> WaveChannelSubView::DoDetailedHitTest(
   const TrackPanelMouseState &state,
   const AudacityProject *pProject, int currentTool, bool bMultiTool,
   const std::shared_ptr<WaveChannel> &wc)
{
   const auto waveTrack = wc->GetTrack().SharedPointer<WaveTrack>();
   auto results = WaveChannelView::DoDetailedHitTest(
      state, pProject, currentTool, bMultiTool, wc, *this);
   if (results.first)
      return results;

   auto pWaveChannelView = mwWaveChannelView.lock();
   if ( pWaveChannelView && !state.state.HasModifiers() ) {
      if ( auto pHandle = SubViewCloseHandle::HitTest(
         mCloseHandle,
         *pWaveChannelView, *this, state ) )
         results.second.push_back( pHandle );

      auto &&channels = waveTrack->Channels();
      if(channels.size() > 1) {
         // Only one cell is tested and we need to know
         // which one and it's relative location to the border.
         auto subviews = pWaveChannelView->GetSubViews();
         auto currentSubview = std::find_if(subviews.begin(), subviews.end(),
            [self = shared_from_this()](const auto& p){
               return self == p.second;
         });
         if (currentSubview != subviews.end())
         {
            auto currentSubviewIndex = std::distance(subviews.begin(), currentSubview);

            const auto py = state.state.GetY();
            const auto topBorderHit = std::abs(py - state.rect.GetTop())
               <= WaveChannelView::kChannelSeparatorThickness / 2;
            const auto bottomBorderHit = std::abs(py - state.rect.GetBottom())
               <= WaveChannelView::kChannelSeparatorThickness / 2;

            auto it = channels.find(wc);
            auto currentChannelIndex = std::distance(channels.begin(), it);

            if (//for not-last-view check the bottom border hit
               ((currentChannelIndex != channels.size() - 1)
                  && (currentSubviewIndex == static_cast<int>(subviews.size()) - 1)
                  && bottomBorderHit)
               ||
               //or for not-first-view check the top border hit
               ((currentChannelIndex != 0) && currentSubviewIndex == 0 && topBorderHit))
            {
               //depending on which border hit test succeeded on we
               //need to choose a proper target for resizing
               if (!bottomBorderHit)
                  --it;
               auto result = std::make_shared<TrackPanelResizeHandle>(*it, py);
               result = AssignUIHandlePtr(mResizeHandle, result);
               results.second.push_back(result);
            }
         }
      }

      if ( auto pHandle = SubViewAdjustHandle::HitTest(
         mAdjustHandle,
         *pWaveChannelView, *this, state ) )
         results.second.push_back( pHandle );
      if ( auto pHandle = SubViewRearrangeHandle::HitTest(
         mRearrangeHandle,
         *pWaveChannelView, *this, state ) )
         results.second.push_back( pHandle );
   }
   if( pWaveChannelView )
   {
      if (auto pHandle = WaveClipAdjustBorderHandle::HitTest(
          mClipBorderAdjustHandle,
          *pWaveChannelView, pProject, state))
          results.second.push_back(pHandle);
   }
   if (auto result = CutlineHandle::HitTest(
      mCutlineHandle, state.state, state.rect, pProject, waveTrack))
      // This overriding test applies in all tools
      results.second.push_back(result);

   return results;
}


void WaveChannelSubView::DrawBoldBoundaries(
   TrackPanelDrawingContext &context, const WaveChannel &channel,
   const wxRect &rect)
{
   auto &dc = context.dc;
   const auto artist = TrackArtist::Get( context );

   const auto &zoomInfo = *artist->pZoomInfo;

#ifdef EXPERIMENTAL_TRACK_PANEL_HIGHLIGHTING
   auto target2 = dynamic_cast<CutlineHandle*>(context.target.get());
#endif
   // x coordinates for bold lines will be the same across channels
   for (const auto loc : FindWaveTrackLocations(channel.GetTrack())) {
      bool highlightLoc = false;
#ifdef EXPERIMENTAL_TRACK_PANEL_HIGHLIGHTING
      highlightLoc =
         target2 && target2->GetTrack().get() == &channel &&
         target2->GetLocation() == loc;
#endif
      const int xx = zoomInfo.TimeToPosition(loc.pos);
      if (xx >= 0 && xx < rect.width) {
         dc.SetPen( highlightLoc ? AColor::uglyPen : *wxGREY_PEN );
         AColor::Line(dc, (int) (rect.x + xx - 1), rect.y, (int) (rect.x + xx - 1), rect.y + rect.height);
         dc.SetPen( highlightLoc ? AColor::uglyPen : *wxRED_PEN );
         AColor::Line(dc, (int) (rect.x + xx), rect.y, (int) (rect.x + xx), rect.y + rect.height);
         dc.SetPen( highlightLoc ? AColor::uglyPen : *wxGREY_PEN );
         AColor::Line(dc, (int) (rect.x + xx + 1), rect.y, (int) (rect.x + xx + 1), rect.y + rect.height);
      }
   }
}

std::weak_ptr<WaveChannelView> WaveChannelSubView::GetWaveChannelView() const
{
   return mwWaveChannelView;
}

auto WaveChannelSubView::GetMenuItems(
   const wxRect &rect, const wxPoint *pPosition, AudacityProject *pProject)
      -> std::vector<MenuItem>
{
   auto pChannel = FindWaveChannel();
   if (pChannel != nullptr && pPosition != nullptr)
   {
      auto &track = pChannel->GetTrack();
      const auto &viewInfo = ViewInfo::Get(*pProject);
      const auto t = viewInfo.PositionToTime(pPosition->x, rect.x);
      if ((track.IsSelected() &&
         t > viewInfo.selectedRegion.t0() && t < viewInfo.selectedRegion.t1() &&
         !WaveTrackUtilities::GetClipsIntersecting(track,
            viewInfo.selectedRegion.t0(), viewInfo.selectedRegion.t1())
               .empty())
         ||
         track.GetClipAtTime(t))
      {
         return GetWaveClipMenuItems();
      }
   }
   return {
         { L"Paste", XO("Paste")  },
         {},
         { L"TrackMute", XO("Mute/Unmute Track") },
      };
}

WaveChannelView &WaveChannelView::Get(WaveChannel &channel)
{
   return static_cast<WaveChannelView&>(ChannelView::Get(channel));
}

const WaveChannelView &WaveChannelView::Get(const WaveChannel &channel)
{
   return Get(const_cast<WaveChannel&>(channel));
}

WaveChannelView *WaveChannelView::Find(WaveChannel *pChannel)
{
   return static_cast<WaveChannelView*>(ChannelView::Find(pChannel));
}

const WaveChannelView *WaveChannelView::Find(const WaveChannel *pChannel)
{
   return Find(const_cast<WaveChannel*>(pChannel));
}

WaveChannelSubView::WaveChannelSubView(WaveChannelView &waveChannelView)
   : CommonChannelView{ waveChannelView.FindChannel() }
{
   mwWaveChannelView = std::static_pointer_cast<WaveChannelView>(
      waveChannelView.shared_from_this() );
}

std::shared_ptr<WaveChannel> WaveChannelSubView::FindWaveChannel()
{
   return FindChannel<WaveChannel>();
}

void WaveChannelSubView::CopyToSubView(WaveChannelSubView *destSubView) const {

}

WaveChannelView::~WaveChannelView()
{
}

std::shared_ptr<WaveChannel> WaveChannelView::FindWaveChannel()
{
   return FindChannel<WaveChannel>();
}

void WaveChannelView::CopyTo(Track &track, size_t iChannel) const
{
   ChannelView::CopyTo(track, iChannel);
   auto &other = ChannelView::Get(*track.GetChannel(0));
   if (const auto pOther = dynamic_cast<WaveChannelView*>(&other)) {
      // only these fields are important to preserve in undo/redo history
      pOther->RestorePlacements( SavePlacements() );
      pOther->DoGetMultiView() = DoGetMultiView();

      auto srcSubViewsPtrs =
         const_cast<WaveChannelView*>(this)->GetAllSubViews();
      auto destSubViewsPtrs =
         const_cast<WaveChannelView*>(pOther)->GetAllSubViews();
      wxASSERT(srcSubViewsPtrs.size() == destSubViewsPtrs.size());

      for(auto i = 0; i != srcSubViewsPtrs.size(); i++){
         srcSubViewsPtrs[i]->CopyToSubView(destSubViewsPtrs[i].get());
      }
   }
}

std::vector<UIHandlePtr> WaveChannelView::DetailedHitTest(
   const TrackPanelMouseState &st,
   const AudacityProject *pProject, int currentTool, bool bMultiTool)
{
   // should not come here any more, delegation to sub-view instead
   wxASSERT( false );
   return {};
}

std::pair< bool, std::vector<UIHandlePtr> >
WaveChannelView::DoDetailedHitTest(
   const TrackPanelMouseState &st,
   const AudacityProject *pProject, int currentTool, bool bMultiTool,
   const std::shared_ptr<WaveChannel> &pChannel,
   CommonChannelView &view)
{
   // common hit-testing for different sub-view types, to help implement their
   // DetailedHitTest()

   // This is the only override of Track::DetailedHitTest that still
   // depends on the state of the Tools toolbar.
   // If that toolbar were eliminated, this could simplify to a sequence of
   // hit test routines describable by a table.

   std::vector<UIHandlePtr> results;

   const auto& viewInfo = ViewInfo::Get(*pProject);
   const auto pTrack = pChannel->GetTrack().SharedPointer<WaveTrack>();

   for (const auto &clip : pChannel->Intervals())
   {
      if (!WaveChannelView::ClipDetailsVisible(*clip, viewInfo, st.rect)
         && HitTest(*clip, viewInfo, st.rect, st.state.GetPosition()))
      {
         auto &waveChannelView = WaveChannelView::Get(*pChannel);
         results.push_back(
            AssignUIHandlePtr(
               waveChannelView.mAffordanceHandle,
               std::make_shared<WaveTrackAffordanceHandle>(
                  pTrack, clip->GetClipPtr())
            )
         );
      }
   }

   if (bMultiTool && st.state.CmdDown()) {
      // Ctrl modifier key in multi-tool overrides everything else
      // (But this does not do the time shift constrained to the vertical only,
      //  which is what happens when you hold Ctrl in the Time Shift tool mode)
      auto result = TimeShiftHandle::HitAnywhere(view.mTimeShiftHandle,
         pTrack, false);
      if (result)
         results.push_back(result);
      return { true, results };
   }

   return { false, results };
}

auto WaveChannelView::GetDisplays() const
   -> std::vector<WaveChannelSubView::Type>
{
   BuildSubViews();

   // Collect the display types of visible views and sort them by position
   using Pair = std::pair<int, WaveChannelSubView::Type>;
   std::vector< Pair > pairs;
   size_t ii = 0;
   const auto &placements = DoGetPlacements();
   WaveChannelSubViews::ForEach([&](const WaveChannelSubView &subView) {
      auto &placement = placements[ii];
      if (placement.fraction > 0)
         pairs.emplace_back(placement.index, subView.SubViewType());
      ++ii;
   } );
   std::sort( pairs.begin(), pairs.end() );
   std::vector<WaveChannelSubView::Type> results;
   for (const auto &pair : pairs)
      results.push_back(pair.second);
   return results;
}

void WaveChannelView::SetDisplay(Display display, bool exclusive)
{
   BuildSubViews();
   DoSetDisplay( display, exclusive );
}

bool WaveChannelView::ToggleSubView(Display display)
{
   size_t ii = 0;
   size_t found = 0;
   if (WaveChannelSubViews::FindIf([&](const WaveChannelSubView &subView) {
      if (subView.SubViewType().id == display) {
         found = ii;
         return true;
      }
      ++ii;
      return false;
   })) {
      auto &placements = DoGetPlacements();
      auto &foundPlacement = placements[found];
      if ( foundPlacement.fraction > 0.0 ) {
         // Toggle off

         if (GetDisplays().size() < 2)
            // refuse to do it
            return false;

         auto index = foundPlacement.index;
         foundPlacement = { -1, 0.0 };
         if (index >= 0) {
            for ( auto &placement : placements ) {
               if ( placement.index > index )
                  --placement.index;
            }
         }

         return true;
      }
      else {
         // Toggle on
         float total = 0;
         int greatest = -1;
         unsigned nn = 0;
         for ( const auto &placement : placements ) {
            if ( placement.fraction > 0.0 && placement.index >= 0 ) {
               total += placement.fraction;
               greatest = std::max( greatest, placement.index );
               ++nn;
            }
         }
         // Turn on the sub-view, putting it lowest, and with average of the
         // heights of the other sub-views
         foundPlacement = { greatest + 1, total / nn };

         return true;
      }
   }
   else
      // unknown sub-view
      return false;
}

// If exclusive, make the chosen view take up all the height.  Else,
// partition equally, putting the specified view on top.
// Be sure the sequence in which the other views appear is determinate.
void WaveChannelView::DoSetDisplay(Display display, bool exclusive)
{
   // Some generality here anticipating more than two views.
   // The order of sub-views in the array is not specified, so make it definite
   // by sorting by the view type constants.
   size_t ii = 0;
   std::vector<std::pair<WaveChannelViewConstants::Display, size_t>> pairs;
   WaveChannelSubViews::ForEach([&pairs, &ii](WaveChannelSubView &subView){
      pairs.push_back({ subView.SubViewType().id, ii++ });
   });
   std::sort( pairs.begin(), pairs.end() );

   int jj = 1;
   auto &placements = DoGetPlacements();
   for ( const auto &pair : pairs ) {
      auto &placement = placements[ pair.second ];
      if (pair.first == display) {
         // 0 for first view
         placement = { 0, 1.0 };
      }
      else if( exclusive )
         // -1 for not displayed
         placement = { -1, 0.0 };
      else
         // positions other than the first.
         // (Note that the fractions in the placement don't need to be
         // denominated to 1.  Just make them all equal to get an equal
         // partitioning of the sub-views.)
         placement = { jj++, 1.0 };
   }
}

namespace {
   template<typename Iter>
   Iter SelectedClip(const ViewInfo& viewInfo, Iter begin, Iter end)
   {
      //! Decide whether a clip is selected from its start and end times (only)
      const auto isClipSelected =
      [&viewInfo](const std::shared_ptr<WaveChannelInterval> &pClip) {
         return pClip->GetPlayStartTime() == viewInfo.selectedRegion.t0() &&
           pClip->GetPlayEndTime() == viewInfo.selectedRegion.t1();
      };
      return std::find_if(begin, end, isClipSelected);
   }

   template<typename Iter, typename Comp>
   std::shared_ptr<WaveChannelInterval>
   NextClipLooped(ViewInfo& viewInfo, Iter begin, Iter end, Comp comp)
   {
      auto it = SelectedClip(viewInfo, begin, end);
      if (it == end)
         it = std::find_if(begin, end, comp);
      else
         it = std::next(it);

      if (it == end)
         return *begin;
      return *it;
   }
}

bool WaveChannelView::SelectNextClip(
   ViewInfo& viewInfo, AudacityProject* project, bool forward)
{
   //Iterates through clips in a looped manner
   const auto pChannel = FindWaveChannel();
   if (!pChannel)
      return false;
   auto clips = WaveChannelUtilities::SortedClipArray(*pChannel);
   if (clips.empty())
      return false;

   std::shared_ptr<WaveChannelInterval> clip{};
   if (forward)
   {
      clip = NextClipLooped(viewInfo, clips.begin(), clips.end(),
      [&](const auto &other) {
         return other->GetPlayStartTime() >= viewInfo.selectedRegion.t1();
      });
   }
   else
   {
      clip = NextClipLooped(viewInfo, clips.rbegin(), clips.rend(),
      [&](const auto &other) {
         return other->GetPlayStartTime() <= viewInfo.selectedRegion.t0();
      });
   }

   viewInfo.selectedRegion.setTimes(clip->GetPlayStartTime(), clip->GetPlayEndTime());
   ProjectHistory::Get(*project).ModifyState(false);

   // create and send message to screen reader
   auto it = std::find(clips.begin(), clips.end(), clip);
   auto index = std::distance(clips.begin(), it);

   auto message = XP(
   /* i18n-hint:
       string is the name of a clip
       first number is the position of that clip in a sequence of clips,
       second number counts the clips */
       "%s, %d of %d clip",
       "%s, %d of %d clips",
       2
   )(
      clip->GetClip().GetName(),
      static_cast<int>(index + 1),
      static_cast<int>(clips.size())
  );

   TrackFocus::Get(*project).MessageForScreenReader(message);
   return true;
}

auto WaveChannelView::GetSubViews(const wxRect &rect) -> Refinement
{
   return GetSubViews(&rect);
}

auto WaveChannelView::GetSubViews(const wxRect* rect) -> Refinement
{
   BuildSubViews();

   // Collect the visible views in the right sequence
   struct Item {
      int index; float fraction; std::shared_ptr<ChannelView> pView;
   };
   std::vector< Item > items;
   size_t ii = 0;
   float total = 0;
   const auto &placements = DoGetPlacements();
   WaveChannelSubViews::ForEach([&](WaveChannelSubView& subView) {
      auto& placement = placements[ii];
      auto index = placement.index;
      auto fraction = placement.fraction;
      if (index >= 0 && fraction > 0.0)
         total += fraction,
         items.push_back({ index, fraction, subView.shared_from_this() });
      ++ii;
   });
   std::sort(items.begin(), items.end(), [](const Item& a, const Item& b) {
      return a.index < b.index;
   });

   // Remove views we don't need
   auto begin = items.begin(), end = items.end(),
        newEnd = std::remove_if(begin, end,
            [](const Item& item) { return !item.pView; });
   items.erase(newEnd, end);

   Refinement results;

   if (rect != nullptr)
   {
      // Assign coordinates, redenominating to the total height,
      // storing integer values
      results.reserve(items.size());
      const auto top = rect->GetTop();
      const auto height = rect->GetHeight();
      float partial = 0;
      wxCoord lastCoord = 0;
      for (const auto& item : items) {
         wxCoord newCoord = top + (partial / total) * height;
         results.emplace_back(newCoord, item.pView);
         partial += item.fraction;
      }

      // Cache for the use of sub-view dragging
      mLastHeight = height;
   }
   else
   {
      std::transform(items.begin(), items.end(), std::back_inserter(results), [](const auto& item) {
         return std::make_pair(0, item.pView);
      });
   }

   return results;
}

/*
 Note that the WaveChannelView isn't in the TrackPanel subdivision, but it is
 set sometimes as the focused cell, and therefore the following functions can
 be visited.  To visit their overrides in the sub-views and affordances,
 which are never focused, we must forward to them.  To do that properly, if
 any cell declines to handle the event by setting it as skipped, it must be
 set again to not-skipped before attempting the next call-through.
 */
unsigned WaveChannelView::CaptureKey(
   wxKeyEvent& event, ViewInfo& viewInfo, wxWindow* pParent,
   AudacityProject* project)
{
   unsigned result{ RefreshCode::RefreshNone };
   const auto pChannel = FindWaveChannel();
   if (!pChannel)
      return result;
   auto &track = pChannel->GetTrack();
   for (auto pChannel : track.Channels()) {
      event.Skip(false);
      auto &waveChannelView = WaveChannelView::Get(*pChannel);
      // Give sub-views first chance to handle the event
      for (auto &subView : waveChannelView.GetSubViews()) {
         // Event defaults in skipped state which must be turned off explicitly
         wxASSERT(!event.GetSkipped());
         result |= subView.second->CaptureKey(event, viewInfo, pParent, project);
         if (!event.GetSkipped()) {
            // sub view wants it
            mKeyEventDelegate = subView.second;
            return result;
         }
         else
            event.Skip(false);
      }

      if (auto affordance = waveChannelView.GetAffordanceControls()) {
         result |= affordance->CaptureKey(event, viewInfo, pParent, project);
         if (!event.GetSkipped()) {
            mKeyEventDelegate = affordance;
            return result;
         }
      }

      event.Skip(false);
   }
   switch (event.GetKeyCode())
   {
   case WXK_TAB:
      break;
   default:
      result |= CommonChannelView::CaptureKey(
         event, viewInfo, pParent, project);
      break;
   };
   if (!event.GetSkipped()) {
      mKeyEventDelegate = shared_from_this();
   }

   return result;
}

unsigned WaveChannelView::KeyDown(
   wxKeyEvent& event, ViewInfo& viewInfo, wxWindow* pParent,
   AudacityProject* project)
{
   unsigned result{ RefreshCode::RefreshNone };
   if (auto delegate = mKeyEventDelegate.lock()) {
      if (auto pWaveChannelView =
         dynamic_cast<WaveChannelView*>(delegate.get()))
      {
         if (event.GetKeyCode() == WXK_TAB)
         {
            SelectNextClip(viewInfo, project, event.GetModifiers() != wxMOD_SHIFT);
            result |= RefreshCode::RefreshCell;
         }
         else
            result |= pWaveChannelView->CommonChannelView::KeyDown(
               event, viewInfo, pParent, project);
      }
      else
         result |= delegate->KeyDown(event, viewInfo, pParent, project);
   }
   else
      event.Skip();

   return result;
}

unsigned WaveChannelView::Char(
   wxKeyEvent& event, ViewInfo& viewInfo, wxWindow* pParent,
   AudacityProject* project)
{
   unsigned result{ RefreshCode::RefreshNone };
   if (auto delegate = mKeyEventDelegate.lock()) {
      if (auto pWaveChannelView =
         dynamic_cast<WaveChannelView*>(delegate.get()))
         result |= pWaveChannelView->CommonChannelView::Char(
            event, viewInfo, pParent, project);
      else
         result |= delegate->Char(event, viewInfo, pParent, project);
   }
   else
      event.Skip();

   return result;
}

unsigned WaveChannelView::LoseFocus(AudacityProject *project)
{
   unsigned result = RefreshCode::RefreshNone;
   if (auto delegate = mKeyEventDelegate.lock()) {
      if (auto pWaveChannelView =
         dynamic_cast<WaveChannelView*>(delegate.get()))
         result = pWaveChannelView->CommonChannelView::LoseFocus(project);
      else
         result = delegate->LoseFocus(project);
      mKeyEventDelegate.reset();
   }
   return result;
}

namespace {
using PMF = bool (WaveTrackAffordanceControls::*)(AudacityProject &);
bool AnyAffordance(AudacityProject& project, WaveChannelView &view, PMF pmf)
{
   const auto pWaveChannel = view.FindWaveChannel();
   const auto pLeader = &pWaveChannel->GetTrack();
   auto& channelView = ChannelView::Get(*pLeader);
   if (const auto affordance =
      std::dynamic_pointer_cast<WaveTrackAffordanceControls>(
         channelView.GetAffordanceControls()).get()
      ; affordance && (affordance->*pmf)(project)
   )
      return true;
   return false;
}
}

bool WaveChannelView::CutSelectedText(AudacityProject& project)
{
   return
      AnyAffordance(project, *this, &WaveTrackAffordanceControls::OnTextCut);
}

bool WaveChannelView::CopySelectedText(AudacityProject& project)
{
   return
      AnyAffordance(project, *this, &WaveTrackAffordanceControls::OnTextCopy);
}

bool WaveChannelView::ClipDetailsVisible(const ClipTimes& clip,
   const ZoomInfo& zoomInfo, const wxRect& viewRect)
{
   //Do not fold clips to line at sample zoom level, as
   //it may become impossible to 'unfold' it when clip is trimmed
   //to a single sample
   bool showSamples{ false };
   auto clipRect = ClipParameters::GetClipRect(clip, zoomInfo, viewRect, &showSamples);
   return showSamples || clipRect.width >= kClipDetailedViewMinimumWidth;
}

wxRect WaveChannelView::ClipHitTestArea(const ClipTimes& clip,
   const ZoomInfo& zoomInfo, const wxRect& viewRect)
{
   bool showSamples{ false };
   auto clipRect = ClipParameters::GetClipRect(clip, zoomInfo, viewRect, &showSamples);
   if (showSamples || clipRect.width >= kClipDetailedViewMinimumWidth)
      return clipRect;

   return clipRect.Inflate(2, 0);
}

bool WaveChannelView::HitTest(const ClipTimes& clip,
   const ZoomInfo& viewInfo, const wxRect& viewRect, const wxPoint& pos)
{
   return ClipHitTestArea(clip, viewInfo, viewRect).Contains(pos);
}

bool WaveChannelView::PasteText(AudacityProject& project)
{
   return
      AnyAffordance(project, *this, &WaveTrackAffordanceControls::OnTextPaste);
}

bool WaveChannelView::SelectAllText(AudacityProject& project)
{
   return
      AnyAffordance(project, *this, &WaveTrackAffordanceControls::OnTextSelect);
}

std::vector<std::shared_ptr<WaveChannelSubView>>
WaveChannelView::GetAllSubViews()
{
   BuildSubViews();

   std::vector<std::shared_ptr<WaveChannelSubView>> results;
   WaveChannelSubViews::ForEach([&](WaveChannelSubView &subView) {
      results.push_back(std::static_pointer_cast<WaveChannelSubView>(
         subView.shared_from_this()));
   });
   return results;
}

std::shared_ptr<CommonTrackCell> WaveChannelView::GetAffordanceControls()
{
   auto pChannel = FindWaveChannel();
   if (pChannel) {
      auto &track = pChannel->GetTrack();
      if (pChannel == *track.Channels().begin()) {
         return DoGetAffordance(track);
      }
   }
   return {};
}

void WaveChannelView::DoSetMinimized(bool minimized)
{
   BuildSubViews();

   // May come here.  Invoke also on sub-views.
   ChannelView::DoSetMinimized(minimized);
   WaveChannelSubViews::ForEach([minimized](WaveChannelSubView &subView) {
      subView.DoSetMinimized(minimized);
   });
}

std::shared_ptr<CommonTrackCell>
WaveChannelView::DoGetAffordance(Track& track)
{
    if (mpAffordanceCellControl == nullptr)
        mpAffordanceCellControl =
          std::make_shared<WaveTrackAffordanceControls>(track.SharedPointer());
    return mpAffordanceCellControl;
}

using DoGetWaveChannelView = DoGetView::Override<WaveTrack>;
DEFINE_ATTACHED_VIRTUAL_OVERRIDE(DoGetWaveChannelView) {
   return [](WaveTrack &track, size_t iChannel) {
      auto channels = track.Channels();
      assert(iChannel < channels.size());
      auto &iter = channels.first;
      std::advance(iter, iChannel);
      return std::make_shared<WaveChannelView>(*iter);
   };
}

std::shared_ptr<ChannelVRulerControls> WaveChannelView::DoGetVRulerControls()
{
   return {};
}

<<<<<<< HEAD
namespace
{
// Returns an offset in seconds to be applied to the right clip
// boundary so that it does not overlap the last sample
double CalculateAdjustmentForZoomLevel(double avgPixPerSecond, bool showSamples)
{
   constexpr double pixelsOffset { 2 }; // The desired offset in pixels
   if (showSamples)
      // adjustment so that the last circular point doesn't appear
      // to be hanging off the end
      return pixelsOffset /
             avgPixPerSecond; // pixels / ( pixels / second ) = seconds
   return .0;
}

double GetBlankSpaceBeforePlayEndTime(const ClipTimes &clip)
{
   return 0.99 * clip.GetStretchRatio() / clip.GetRate();
}

double GetPixelsPerSecond(const wxRect& viewRect, const ZoomInfo& zoomInfo)
{
   const auto h = zoomInfo.PositionToTime(0, 0, true);
   const auto trackRectT1 = zoomInfo.PositionToTime(viewRect.width, 0, true);
   return viewRect.width / (trackRectT1 - h);
}

bool ShowIndividualSamples(
   int sampleRate, double stretchRatio, double pixelsPerSecond)
{
   const auto secondsPerSample = stretchRatio / sampleRate;
   const auto pixelsPerSample = pixelsPerSecond * secondsPerSample;
   return pixelsPerSample > 0.5;
}
}

ClipParameters::ClipParameters(
   const ClipTimes &clip, const wxRect& rect, const ZoomInfo& zoomInfo
)  : trackRectT0 { zoomInfo.PositionToTime(0, 0, true) }
   , averagePixelsPerSecond { GetPixelsPerSecond(rect, zoomInfo) }
   , showIndividualSamples { ShowIndividualSamples(
      clip.GetRate(), clip.GetStretchRatio(), averagePixelsPerSecond) }
{
   const auto trackRectT1 = zoomInfo.PositionToTime(rect.width, 0, true);
   const auto stretchRatio = clip.GetStretchRatio();
   const auto playStartTime = clip.GetPlayStartTime();

   const double clipLength = clip.GetPlayEndTime() - clip.GetPlayStartTime();

   // Hidden duration because too far left.
   const auto tpre = trackRectT0 - playStartTime;
   const auto tpost = trackRectT1 - playStartTime;

   const auto blank = GetBlankSpaceBeforePlayEndTime(clip);

   // Calculate actual selection bounds so that t0 > 0 and t1 < the
   // end of the track
   t0 = std::max(tpre, .0);
   t1 = std::min(tpost, clipLength - blank) +
        CalculateAdjustmentForZoomLevel(
           averagePixelsPerSecond, showIndividualSamples);

   // Make sure t1 (the right bound) is greater than 0
   if (t1 < 0.0) {
      t1 = 0.0;
   }

   // Make sure t1 is greater than t0
   if (t0 > t1) {
      t0 = t1;
   }

   // The variable "hiddenMid" will be the rectangle containing the
   // actual waveform, as opposed to any blank area before
   // or after the track, as it would appear without the fisheye.
   hiddenMid = rect;

   // If the left edge of the track is to the right of the left
   // edge of the display, then there's some unused area to the
   // left of the track.  Reduce the "hiddenMid"
   hiddenLeftOffset = 0;
   if (tpre < 0) {
      // Fix Bug #1296 caused by premature conversion to (int).
      wxInt64 time64 = zoomInfo.TimeToPosition(playStartTime, 0, true);
      if( time64 < 0 )
         time64 = 0;
      hiddenLeftOffset = (time64 < rect.width) ? (int)time64 : rect.width;

      hiddenMid.x += hiddenLeftOffset;
      hiddenMid.width -= hiddenLeftOffset;
   }

   // If the right edge of the track is to the left of the right
   // edge of the display, then there's some unused area to the right
   // of the track.  Reduce the "hiddenMid" rect by the
   // size of the blank area.
   if (tpost > t1) {
      wxInt64 time64 = zoomInfo.TimeToPosition(playStartTime + t1, 0, true);
      if( time64 < 0 )
         time64 = 0;
      const int hiddenRightOffset = (time64 < rect.width) ? (int)time64 : rect.width;

      hiddenMid.width = std::max(0, hiddenRightOffset - hiddenLeftOffset);
   }
   // The variable "mid" will be the rectangle containing the
   // actual waveform, as distorted by the fisheye,
   // as opposed to any blank area before or after the track.
   mid = rect;

   // If the left edge of the track is to the right of the left
   // edge of the display, then there's some unused area to the
   // left of the track.  Reduce the "mid"
   leftOffset = 0;
   if (tpre < 0) {
      wxInt64 time64 = zoomInfo.TimeToPosition(playStartTime, 0, false);
      if( time64 < 0 )
         time64 = 0;
      leftOffset = (time64 < rect.width) ? (int)time64 : rect.width;

      mid.x += leftOffset;
      mid.width -= leftOffset;
   }

   // If the right edge of the track is to the left of the right
   // edge of the display, then there's some unused area to the right
   // of the track.  Reduce the "mid" rect by the
   // size of the blank area.
   if (tpost > t1) {
      wxInt64 time64 = zoomInfo.TimeToPosition(playStartTime + t1, 0, false);
      if( time64 < 0 )
         time64 = 0;
      const int distortedRightOffset = (time64 < rect.width) ? (int)time64 : rect.width;

      mid.width = std::max(0, distortedRightOffset - leftOffset);
   }
}

wxRect ClipParameters::GetClipRect(const ClipTimes& clip,
   const ZoomInfo& zoomInfo, const wxRect& viewRect, bool* outShowSamples)
{
   const auto pixelsPerSecond = GetPixelsPerSecond(viewRect, zoomInfo);
   const auto showIndividualSamples = ShowIndividualSamples(
      clip.GetRate(), clip.GetStretchRatio(), pixelsPerSecond);
   const auto clipEndingAdjustment =
      CalculateAdjustmentForZoomLevel(pixelsPerSecond, showIndividualSamples);
   if (outShowSamples != nullptr)
      *outShowSamples = showIndividualSamples;
   constexpr auto edgeLeft =
      static_cast<ZoomInfo::int64>(std::numeric_limits<int>::min());
   constexpr auto edgeRight =
      static_cast<ZoomInfo::int64>(std::numeric_limits<int>::max());
   const auto left = std::clamp(
      zoomInfo.TimeToPosition(clip.GetPlayStartTime(), viewRect.x, true),
      edgeLeft, edgeRight);
   const auto right = std::clamp(
      zoomInfo.TimeToPosition(
         clip.GetPlayEndTime() - GetBlankSpaceBeforePlayEndTime(clip) +
            clipEndingAdjustment,
         viewRect.x, true),
      edgeLeft, edgeRight);
   if (right >= left)
   {
      // after clamping we can expect that left and right
      // are small enough to be put into int
      return wxRect(
         static_cast<int>(left), viewRect.y,
         std::max(1, static_cast<int>(right - left)), viewRect.height);
    }
    return wxRect();
}

void WaveChannelView::Reparent(
   const std::shared_ptr<Track> &parent, size_t iChannel)
=======
void WaveChannelView::Reparent(const std::shared_ptr<Track> &parent)
>>>>>>> a49f6473
{
   // BuildSubViews(); // not really needed
   CommonChannelView::Reparent(parent, iChannel);
   WaveChannelSubViews::ForEach([&parent, iChannel](WaveChannelSubView &subView)
   {
      subView.Reparent(parent, iChannel);
   });
   if (mpAffordanceCellControl)
      mpAffordanceCellControl->Reparent(parent);
}

WaveTrack::IntervalHolder WaveChannelView::GetSelectedClip()
{
   // Find the leader
   const auto pChannel = FindWaveChannel();
   if (!pChannel)
      return {};
   auto &track = pChannel->GetTrack();
   auto &leaderView = Get(**track.Channels().begin());
   if (auto affordance = std::dynamic_pointer_cast<WaveTrackAffordanceControls>(
      leaderView.GetAffordanceControls()))
   {
      return *affordance->GetSelectedInterval();
   }
   return {};
}

void WaveChannelView::BuildSubViews() const
{
   if (WaveChannelSubViews::size() == 0) {
      // On-demand steps that can't happen in the constructor
      auto pThis = const_cast<WaveChannelView*>(this);
      pThis->BuildAll();
      bool minimized = GetMinimized();
      pThis->WaveChannelSubViews::ForEach([&](WaveChannelSubView &subView){
         subView.DoSetMinimized(minimized);
      });

      auto &placements = pThis->DoGetPlacements();
      if (placements.empty()) {
         placements.resize(WaveChannelSubViews::size());

         auto display = TracksPrefs::ViewModeChoice();
         bool multi = (display == WaveChannelViewConstants::MultiView);
         if (multi) {
            pThis->SetMultiView( true );
            display = WaveChannelSubViewType::Default();
         }

         pThis->DoSetDisplay( display, !multi );
      }
   }
}

void WaveChannelView::Draw(
   TrackPanelDrawingContext &context,
   const wxRect &rect, unsigned iPass)
{
   // Should not come here, drawing is now delegated to sub-views
   wxASSERT( false );

   CommonChannelView::Draw(context, rect, iPass);
}

using GetWaveTrackSyncLockPolicy =
   GetSyncLockPolicy::Override< const WaveTrack >;
DEFINE_ATTACHED_VIRTUAL_OVERRIDE(GetWaveTrackSyncLockPolicy) {
   return [](auto &) { return SyncLockPolicy::Grouped; };
}<|MERGE_RESOLUTION|>--- conflicted
+++ resolved
@@ -42,22 +42,13 @@
 #include "../../../ui/ButtonHandle.h"
 #include "../../../ui/CommonTrackInfo.h"
 
-<<<<<<< HEAD
+#include "ClipParameters.h"
 #include "WaveChannelUtilities.h"
 #include "WaveTrackAffordanceControls.h"
 #include "WaveTrackAffordanceHandle.h"
 #include "WaveTrackUtilities.h"
 #include "WaveClipAdjustBorderHandle.h"
 #include "WaveClipUIUtilities.h"
-=======
-#include "../WaveTrackUtils.h"
-
-#include "ClipParameters.h"
-#include "WaveClipAdjustBorderHandle.h"
-#include "WaveClipUtilities.h"
-#include "WaveTrackAffordanceControls.h"
-#include "WaveTrackAffordanceHandle.h"
->>>>>>> a49f6473
 
 constexpr int kClipDetailedViewMinimumWidth{ 3 };
 
@@ -1561,183 +1552,8 @@
    return {};
 }
 
-<<<<<<< HEAD
-namespace
-{
-// Returns an offset in seconds to be applied to the right clip
-// boundary so that it does not overlap the last sample
-double CalculateAdjustmentForZoomLevel(double avgPixPerSecond, bool showSamples)
-{
-   constexpr double pixelsOffset { 2 }; // The desired offset in pixels
-   if (showSamples)
-      // adjustment so that the last circular point doesn't appear
-      // to be hanging off the end
-      return pixelsOffset /
-             avgPixPerSecond; // pixels / ( pixels / second ) = seconds
-   return .0;
-}
-
-double GetBlankSpaceBeforePlayEndTime(const ClipTimes &clip)
-{
-   return 0.99 * clip.GetStretchRatio() / clip.GetRate();
-}
-
-double GetPixelsPerSecond(const wxRect& viewRect, const ZoomInfo& zoomInfo)
-{
-   const auto h = zoomInfo.PositionToTime(0, 0, true);
-   const auto trackRectT1 = zoomInfo.PositionToTime(viewRect.width, 0, true);
-   return viewRect.width / (trackRectT1 - h);
-}
-
-bool ShowIndividualSamples(
-   int sampleRate, double stretchRatio, double pixelsPerSecond)
-{
-   const auto secondsPerSample = stretchRatio / sampleRate;
-   const auto pixelsPerSample = pixelsPerSecond * secondsPerSample;
-   return pixelsPerSample > 0.5;
-}
-}
-
-ClipParameters::ClipParameters(
-   const ClipTimes &clip, const wxRect& rect, const ZoomInfo& zoomInfo
-)  : trackRectT0 { zoomInfo.PositionToTime(0, 0, true) }
-   , averagePixelsPerSecond { GetPixelsPerSecond(rect, zoomInfo) }
-   , showIndividualSamples { ShowIndividualSamples(
-      clip.GetRate(), clip.GetStretchRatio(), averagePixelsPerSecond) }
-{
-   const auto trackRectT1 = zoomInfo.PositionToTime(rect.width, 0, true);
-   const auto stretchRatio = clip.GetStretchRatio();
-   const auto playStartTime = clip.GetPlayStartTime();
-
-   const double clipLength = clip.GetPlayEndTime() - clip.GetPlayStartTime();
-
-   // Hidden duration because too far left.
-   const auto tpre = trackRectT0 - playStartTime;
-   const auto tpost = trackRectT1 - playStartTime;
-
-   const auto blank = GetBlankSpaceBeforePlayEndTime(clip);
-
-   // Calculate actual selection bounds so that t0 > 0 and t1 < the
-   // end of the track
-   t0 = std::max(tpre, .0);
-   t1 = std::min(tpost, clipLength - blank) +
-        CalculateAdjustmentForZoomLevel(
-           averagePixelsPerSecond, showIndividualSamples);
-
-   // Make sure t1 (the right bound) is greater than 0
-   if (t1 < 0.0) {
-      t1 = 0.0;
-   }
-
-   // Make sure t1 is greater than t0
-   if (t0 > t1) {
-      t0 = t1;
-   }
-
-   // The variable "hiddenMid" will be the rectangle containing the
-   // actual waveform, as opposed to any blank area before
-   // or after the track, as it would appear without the fisheye.
-   hiddenMid = rect;
-
-   // If the left edge of the track is to the right of the left
-   // edge of the display, then there's some unused area to the
-   // left of the track.  Reduce the "hiddenMid"
-   hiddenLeftOffset = 0;
-   if (tpre < 0) {
-      // Fix Bug #1296 caused by premature conversion to (int).
-      wxInt64 time64 = zoomInfo.TimeToPosition(playStartTime, 0, true);
-      if( time64 < 0 )
-         time64 = 0;
-      hiddenLeftOffset = (time64 < rect.width) ? (int)time64 : rect.width;
-
-      hiddenMid.x += hiddenLeftOffset;
-      hiddenMid.width -= hiddenLeftOffset;
-   }
-
-   // If the right edge of the track is to the left of the right
-   // edge of the display, then there's some unused area to the right
-   // of the track.  Reduce the "hiddenMid" rect by the
-   // size of the blank area.
-   if (tpost > t1) {
-      wxInt64 time64 = zoomInfo.TimeToPosition(playStartTime + t1, 0, true);
-      if( time64 < 0 )
-         time64 = 0;
-      const int hiddenRightOffset = (time64 < rect.width) ? (int)time64 : rect.width;
-
-      hiddenMid.width = std::max(0, hiddenRightOffset - hiddenLeftOffset);
-   }
-   // The variable "mid" will be the rectangle containing the
-   // actual waveform, as distorted by the fisheye,
-   // as opposed to any blank area before or after the track.
-   mid = rect;
-
-   // If the left edge of the track is to the right of the left
-   // edge of the display, then there's some unused area to the
-   // left of the track.  Reduce the "mid"
-   leftOffset = 0;
-   if (tpre < 0) {
-      wxInt64 time64 = zoomInfo.TimeToPosition(playStartTime, 0, false);
-      if( time64 < 0 )
-         time64 = 0;
-      leftOffset = (time64 < rect.width) ? (int)time64 : rect.width;
-
-      mid.x += leftOffset;
-      mid.width -= leftOffset;
-   }
-
-   // If the right edge of the track is to the left of the right
-   // edge of the display, then there's some unused area to the right
-   // of the track.  Reduce the "mid" rect by the
-   // size of the blank area.
-   if (tpost > t1) {
-      wxInt64 time64 = zoomInfo.TimeToPosition(playStartTime + t1, 0, false);
-      if( time64 < 0 )
-         time64 = 0;
-      const int distortedRightOffset = (time64 < rect.width) ? (int)time64 : rect.width;
-
-      mid.width = std::max(0, distortedRightOffset - leftOffset);
-   }
-}
-
-wxRect ClipParameters::GetClipRect(const ClipTimes& clip,
-   const ZoomInfo& zoomInfo, const wxRect& viewRect, bool* outShowSamples)
-{
-   const auto pixelsPerSecond = GetPixelsPerSecond(viewRect, zoomInfo);
-   const auto showIndividualSamples = ShowIndividualSamples(
-      clip.GetRate(), clip.GetStretchRatio(), pixelsPerSecond);
-   const auto clipEndingAdjustment =
-      CalculateAdjustmentForZoomLevel(pixelsPerSecond, showIndividualSamples);
-   if (outShowSamples != nullptr)
-      *outShowSamples = showIndividualSamples;
-   constexpr auto edgeLeft =
-      static_cast<ZoomInfo::int64>(std::numeric_limits<int>::min());
-   constexpr auto edgeRight =
-      static_cast<ZoomInfo::int64>(std::numeric_limits<int>::max());
-   const auto left = std::clamp(
-      zoomInfo.TimeToPosition(clip.GetPlayStartTime(), viewRect.x, true),
-      edgeLeft, edgeRight);
-   const auto right = std::clamp(
-      zoomInfo.TimeToPosition(
-         clip.GetPlayEndTime() - GetBlankSpaceBeforePlayEndTime(clip) +
-            clipEndingAdjustment,
-         viewRect.x, true),
-      edgeLeft, edgeRight);
-   if (right >= left)
-   {
-      // after clamping we can expect that left and right
-      // are small enough to be put into int
-      return wxRect(
-         static_cast<int>(left), viewRect.y,
-         std::max(1, static_cast<int>(right - left)), viewRect.height);
-    }
-    return wxRect();
-}
-
 void WaveChannelView::Reparent(
    const std::shared_ptr<Track> &parent, size_t iChannel)
-=======
-void WaveChannelView::Reparent(const std::shared_ptr<Track> &parent)
->>>>>>> a49f6473
 {
    // BuildSubViews(); // not really needed
    CommonChannelView::Reparent(parent, iChannel);
