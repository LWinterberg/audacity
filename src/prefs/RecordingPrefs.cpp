/**********************************************************************

  Audacity: A Digital Audio Editor

  RecordingPrefs.cpp

  Joshua Haberman
  Dominic Mazzoni
  James Crook

*******************************************************************//**

\class RecordingPrefs
\brief A PrefsPanel used to select recording options.

  Presents interface for user to update the various recording options
  like playthrough, latency correction, and others.

*//********************************************************************/

#include "../Audacity.h"
#include "RecordingPrefs.h"

#include <wx/defs.h>
#include <wx/textctrl.h>
#include <algorithm>

#include "../AudioIO.h"
#include "../prefs/GUISettings.h"
#include "../Prefs.h"
#include "../ShuttleGui.h"

#include "../Experimental.h"

using std::min;

enum {
   UseCustomTrackNameID = 1000,
};

BEGIN_EVENT_TABLE(RecordingPrefs, PrefsPanel)
   EVT_CHECKBOX(UseCustomTrackNameID, RecordingPrefs::OnToggleCustomName)
END_EVENT_TABLE()

RecordingPrefs::RecordingPrefs(wxWindow * parent)
:  PrefsPanel(parent, _("Recording"))
{
   gPrefs->Read(wxT("/GUI/TrackNames/RecordingNameCustom"), &mUseCustomTrackName, false);
   mOldNameChoice = mUseCustomTrackName;
   Populate();
}

RecordingPrefs::~RecordingPrefs()
{
}

void RecordingPrefs::Populate()
{
   //------------------------- Main section --------------------
   // Now construct the GUI itself.
   // Use 'eIsCreatingFromPrefs' so that the GUI is
   // initialised with values from gPrefs.
   ShuttleGui S(this, eIsCreatingFromPrefs);
   PopulateOrExchange(S);
   // ----------------------- End of main section --------------
}

void RecordingPrefs::PopulateOrExchange(ShuttleGui & S)
{
   S.SetBorder(2);

   S.StartStatic(_("Playthrough"));
   {
      S.TieCheckBox(_("Overdub"),
                    wxT("/AudioIO/Duplex"),
#ifdef EXPERIMENTAL_DA
                    false);
#else
                    true);
#endif

<<<<<<< HEAD
#if defined(__WXMAC__)
      S.TieCheckBox(_("&Hardware Playthrough"),
=======
//#if defined(__WXMAC__)
// Bug 388.  Feature not supported on any Mac Hardware.
#if 0
      S.TieCheckBox(_("&Hardware Playthrough of input"),
>>>>>>> a2a08e85
                    wxT("/AudioIO/Playthrough"),
                    false);
#endif
      S.TieCheckBox(_("&Software Playthrough"),
                    wxT("/AudioIO/SWPlaythrough"),
                    false);
#if !defined(__WXMAC__)
      //S.AddUnits(wxString(wxT("     ")) + _("(uncheck when recording computer playback)"));
#endif
   }
   S.EndStatic();

   S.StartStatic(_("Sound Activated Recording"));
   {
      S.TieCheckBox(_("&Enable"),
                    wxT("/AudioIO/SoundActivatedRecord"),
                    false);

      S.StartMultiColumn(2, wxEXPAND);
      {
         S.SetStretchyCol(1);

         int dBRange = gPrefs->Read(ENV_DB_KEY, ENV_DB_RANGE);
         S.TieSlider(_("Le&vel (dB):"),
                     wxT("/AudioIO/SilenceLevel"),
                     -50,
                     0,
                     -dBRange);
      }
      S.EndMultiColumn();
   }
   S.EndStatic();

   S.StartStatic(_("Name newly recorded tracks"));
   {
      // Nested multicolumns to indent by 'With:' width, in a way that works if 
      // translated.
      // This extra step is worth doing to get the check boxes lined up nicely.
      S.StartMultiColumn( 2 );
      {
         S.AddFixedText(_("With:")) ;
         S.StartMultiColumn(3);
         {
            S.Id(UseCustomTrackNameID).TieCheckBox(_("Custom Track &Name"),
                                            wxT("/GUI/TrackNames/RecordingNameCustom"),
                                            mUseCustomTrackName ? true : false);

            mToggleCustomName = S.TieTextBox(wxT(""),
                                              wxT("/GUI/TrackNames/RecodingTrackName"),
                                             _("Recorded_Audio"),
                                             30);
            mToggleCustomName->SetName(_("Custom name text"));
            mToggleCustomName->Enable(mUseCustomTrackName);
         }
         S.EndMultiColumn();

         S.AddFixedText( "" );
         S.StartMultiColumn(3);
         {
            S.TieCheckBox(_("&Track Number"),
                          wxT("/GUI/TrackNames/TrackNumber"),
                          false);

            S.TieCheckBox(_("System &Date"),
                          wxT("/GUI/TrackNames/DateStamp"),
                          false);

            S.TieCheckBox(_("System T&ime"),
                          wxT("/GUI/TrackNames/TimeStamp"),
                          false);
         }
         S.EndMultiColumn();
      }
      S.EndMultiColumn();
   }
   S.EndStatic();

   S.StartStatic(_("Options"));
   {
       S.TieCheckBox(_("Record on a new track"),
                    wxT("/GUI/PreferNewTrackRecord"),
                    false);
   }
   S.EndStatic();

   #ifdef EXPERIMENTAL_AUTOMATED_INPUT_LEVEL_ADJUSTMENT
      S.StartStatic(_("Automated Recording Level Adjustment"));
      {
         S.TieCheckBox(_("Enable Automated Recording Level Adjustment."),
                       wxT("/AudioIO/AutomatedInputLevelAdjustment"),
                       false);

         S.StartMultiColumn(2, wxEXPAND);
         {
            S.SetStretchyCol(1);

            /* i18n-hint: Desired maximum (peak) volume for sound */
            S.TieSlider(_("Target Peak:"),
                        wxT("/AudioIO/TargetPeak"),
                        AILA_DEF_TARGET_PEAK,
                        100,
                        0);

            S.TieSlider(_("Within:"),
                     wxT("/AudioIO/DeltaPeakVolume"),
                     AILA_DEF_DELTA_PEAK,
                     100,
                     0);
         }
         S.EndMultiColumn();

         S.StartThreeColumn();
         {
            S.TieNumericTextBox(_("Analysis Time:"),
                                wxT("/AudioIO/AnalysisTime"),
                                AILA_DEF_ANALYSIS_TIME,
                                9);
            S.AddUnits(_("milliseconds (time of one analysis)"));

            S.TieNumericTextBox(_("Number of consecutive analysis:"),
                                wxT("/AudioIO/NumberAnalysis"),
                                AILA_DEF_NUMBER_ANALYSIS,
                                2);
            S.AddUnits(_("0 means endless"));
          }
          S.EndThreeColumn();
      }
      S.EndStatic();
   #endif
}

bool RecordingPrefs::Commit()
{
   ShuttleGui S(this, eIsSavingToPrefs);
   PopulateOrExchange(S);

   double latencyDuration = DEFAULT_LATENCY_DURATION;
   gPrefs->Read(wxT("/AudioIO/LatencyDuration"), &latencyDuration);
   if (latencyDuration < 0) {
      gPrefs->Write(wxT("/AudioIO/LatencyDuration"), DEFAULT_LATENCY_DURATION);
   }

   #ifdef EXPERIMENTAL_AUTOMATED_INPUT_LEVEL_ADJUSTMENT
      double targetpeak, deltapeak;
      gPrefs->Read(wxT("/AudioIO/TargetPeak"),  &targetpeak);
      gPrefs->Read(wxT("/AudioIO/DeltaPeakVolume"), &deltapeak);
      if (targetpeak + deltapeak > 100.0 || targetpeak - deltapeak < 0.0)
      {
         gPrefs->Write(wxT("/AudioIO/DeltaPeakVolume"), min(100.0 - targetpeak, targetpeak));
      }

      int value;
      gPrefs->Read(wxT("/AudioIO/AnalysisTime"), &value);
      if (value <= 0)
         gPrefs->Write(wxT("/AudioIO/AnalysisTime"), AILA_DEF_ANALYSIS_TIME);

      gPrefs->Read(wxT("/AudioIO/NumberAnalysis"), &value);
      if (value < 0)
         gPrefs->Write(wxT("/AudioIO/NumberAnalysis"), AILA_DEF_NUMBER_ANALYSIS);
   #endif
   return true;
}

void RecordingPrefs::OnToggleCustomName(wxCommandEvent & /* Evt */)
{
   mUseCustomTrackName = !mUseCustomTrackName;
   mToggleCustomName->Enable(mUseCustomTrackName);
}

wxString RecordingPrefs::HelpPageName()
{
   return "Recording_Preferences";
}

PrefsPanel *RecordingPrefsFactory::Create(wxWindow *parent)
{
   wxASSERT(parent); // to justify safenew
   return safenew RecordingPrefs(parent);
}<|MERGE_RESOLUTION|>--- conflicted
+++ resolved
@@ -79,15 +79,10 @@
                     true);
 #endif
 
-<<<<<<< HEAD
-#if defined(__WXMAC__)
-      S.TieCheckBox(_("&Hardware Playthrough"),
-=======
 //#if defined(__WXMAC__)
 // Bug 388.  Feature not supported on any Mac Hardware.
 #if 0
-      S.TieCheckBox(_("&Hardware Playthrough of input"),
->>>>>>> a2a08e85
+      S.TieCheckBox(_("&Hardware Playthrough"),
                     wxT("/AudioIO/Playthrough"),
                     false);
 #endif
