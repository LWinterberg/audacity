/**********************************************************************

  Audacity: A Digital Audio Editor

  TrackPanelAx.cpp

  Leland Lucius
  and lots of other contributors

******************************************************************//*!

\class TrackPanelAx
\brief Helper to TrackPanel to give accessibility.

*//*******************************************************************/

#include "Audacity.h"
#include "TrackPanelAx.h"

// For compilers that support precompilation, includes "wx/wx.h".
#include <wx/wxprec.h>

#ifndef WX_PRECOMP
// Include your minimal set of headers here, or wx.h
#include <wx/wx.h>
#endif


#include <wx/intl.h>

#include "Track.h"

TrackPanelAx::TrackPanelAx( wxWindow *window )
#if wxUSE_ACCESSIBILITY
   :wxWindowAccessible( window )
#endif
{
   mTrackPanel = wxDynamicCast( window, TrackPanel );
   mFocusedTrack = NULL;

   mTrackName = true;
   mMessageCount = 0;
}

TrackPanelAx::~TrackPanelAx()
{
}

// Returns currently focused track or first one if none focused
Track *TrackPanelAx::GetFocus()
{
   if( !mFocusedTrack )
   {
      SetFocus( NULL );
   }

   if( !TrackNum( mFocusedTrack ) )
   {
      mFocusedTrack = NULL;
   }

   return( mFocusedTrack );
}

// Changes focus to a specified track
void TrackPanelAx::SetFocus( Track *track )
{
   mTrackName = true;

#if wxUSE_ACCESSIBILITY

   if( mFocusedTrack != NULL && !mFocusedTrack->GetSelected() )
   {
      NotifyEvent( wxACC_EVENT_OBJECT_SELECTIONREMOVE,
                   mTrackPanel,
                   wxOBJID_CLIENT,
                   TrackNum( mFocusedTrack ) );
   }
#endif

   if( track == NULL )
   {
      TrackListIterator iter( mTrackPanel->GetTracks() );
      track = iter.First();
   }

   mFocusedTrack = track;

#if wxUSE_ACCESSIBILITY
   if( mFocusedTrack != NULL )
   {
      int num = TrackNum( mFocusedTrack );

      NotifyEvent( wxACC_EVENT_OBJECT_FOCUS,
                   mTrackPanel,
                   wxOBJID_CLIENT,
                   num );

      if( mFocusedTrack->GetSelected() )
      {
         NotifyEvent( wxACC_EVENT_OBJECT_SELECTION,
                      mTrackPanel,
                      wxOBJID_CLIENT,
                      num );
      }
   }
#endif

   return;
}

// Returns TRUE if passed track has the focus
bool TrackPanelAx::IsFocused( Track *track )
{
   if( !mFocusedTrack )
   {
      SetFocus( NULL );
   }

   if( ( track == mFocusedTrack ) ||
       ( track == mFocusedTrack->GetLink() ) )
   {
      return true;
   }

   return false;
}

int TrackPanelAx::TrackNum( Track *target )
{
   TrackListIterator iter( mTrackPanel->GetTracks() );
   Track *t = iter.First();
   int ndx = 0;

   while( t != NULL )
   {
      ndx++;
      if( t == target )
      {
         return ndx;
      }

      t = iter.Next( true );
   }

   return 0;
}

Track *TrackPanelAx::FindTrack( int num )
{
   TrackListIterator iter( mTrackPanel->GetTracks() );
   Track *t = iter.First();
   int ndx = 0;

   while( t != NULL )
   {
      ndx++;
      if( ndx == num )
      {
         break;
      }

      t = iter.Next( true );
   }

   return t;
}

void TrackPanelAx::Updated()
{
#if wxUSE_ACCESSIBILITY
   Track *t = GetFocus();
   mTrackName = true;

   // logically, this should be an OBJECT_NAMECHANGE event, but Window eyes 9.1
   // does not read out the name with this event type, hence use OBJECT_FOCUS.
   NotifyEvent(wxACC_EVENT_OBJECT_FOCUS,
               mTrackPanel,
               wxOBJID_CLIENT,
               TrackNum(t));
#endif
}

void TrackPanelAx::MessageForScreenReader(const wxString& message)
{
#if wxUSE_ACCESSIBILITY
   if (mTrackPanel == wxWindow::FindFocus())
   {
      Track *t = GetFocus();
      int childId = t ? TrackNum(t) : 0;

      mMessage = message;

      // append \a alernatively, so that the string is never the same as the previous string.
      // This ensures that screen readers read it.
      if (mMessageCount % 2 == 0)
         mMessage.Append('\a');
      mMessageCount++;

      mTrackName = false;
      NotifyEvent(wxACC_EVENT_OBJECT_FOCUS,
               mTrackPanel,
               wxOBJID_CLIENT,
               childId);
   }

#endif
}

#if wxUSE_ACCESSIBILITY

// Retrieves the address of an IDispatch interface for the specified child.
// All objects must support this property.
wxAccStatus TrackPanelAx::GetChild( int childId, wxAccessible** child )
{
   if( childId == wxACC_SELF )
   {
      *child = this;
   }
   else
   {
      *child = NULL;
   }

   return wxACC_OK;
}

// Gets the number of children.
wxAccStatus TrackPanelAx::GetChildCount( int* childCount )
{
   TrackListIterator iter( mTrackPanel->GetTracks() );
   Track *t = iter.First();
   int cnt = 0;

   while( t != NULL )
   {
      cnt++;

      if( t->GetLink() != NULL )
      {
         t = iter.Next();
      }

      t = iter.Next();
   }

   *childCount = cnt;

   return wxACC_OK;
}

// Gets the default action for this object (0) or > 0 (the action for a child).
// Return wxACC_OK even if there is no action. actionName is the action, or the empty
// string if there is no action.
// The retrieved string describes the action that is performed on an object,
// not what the object does as a result. For example, a toolbar button that prints
// a document has a default action of "Press" rather than "Prints the current document."
wxAccStatus TrackPanelAx::GetDefaultAction( int WXUNUSED(childId), wxString *actionName )
{
   actionName->Clear();

   return wxACC_OK;
}

// Returns the description for this object or a child.
wxAccStatus TrackPanelAx::GetDescription( int WXUNUSED(childId), wxString *description )
{
   description->Clear();

   return wxACC_OK;
}

// Returns help text for this object or a child, similar to tooltip text.
wxAccStatus TrackPanelAx::GetHelpText( int WXUNUSED(childId), wxString *helpText )
{
   helpText->Clear();

   return wxACC_OK;
}

// Returns the keyboard shortcut for this object or child.
// Return e.g. ALT+K
wxAccStatus TrackPanelAx::GetKeyboardShortcut( int WXUNUSED(childId), wxString *shortcut )
{
   shortcut->Clear();

   return wxACC_OK;
}

// Returns the rectangle for this object (id = 0) or a child element (id > 0).
// rect is in screen coordinates.
wxAccStatus TrackPanelAx::GetLocation( wxRect& rect, int elementId )
{
   wxRect client;

   if( elementId == wxACC_SELF )
   {
      rect = mTrackPanel->GetRect();
   }
   else
   {
      Track *t = FindTrack( elementId );

      if( t == NULL )
      {
         return wxACC_FAIL;
      }

      rect = mTrackPanel->FindTrackRect( t, true );
   }

   rect.SetPosition( mTrackPanel->GetParent()->ClientToScreen( rect.GetPosition() ) );

   return wxACC_OK;
}

// Gets the name of the specified object.
wxAccStatus TrackPanelAx::GetName( int childId, wxString* name )
{
#if defined(__WXMSW__) || defined(__WXMAC__)
   if (mTrackName)
   {
      if( childId == wxACC_SELF )
      {
         *name = _( "TrackView" );
      }
      else
      {
         Track *t = FindTrack( childId );

         if( t == NULL )
         {
            return wxACC_FAIL;
         }
         else
         {
<<<<<<< HEAD
            /* i18n-hint: This is for screen reader software and indicates that
               on this track solo is on.*/
            name->Append( wxT(" ") + wxString(_( " Solo On" )) );
         }
         if( t->GetSelected() )
         {
            /* i18n-hint: This is for screen reader software and indicates that
               this track is selected.*/
            name->Append( wxT(" ") + wxString(_( " Select On" )) );
         }
         if( t->IsSyncLockSelected() )
         {
            /* i18n-hint: This is for screen reader software and indicates that
               this track is shown with a sync-locked icon.*/
            // The absence of a dash between Sync and Locked is deliberate -
            // if present, Jaws reads it as "dash".
            name->Append( wxT(" ") + wxString(_( " Time Lock Selected" )) );
=======
            *name = t->GetName();
            if( *name == t->GetDefaultName() )
            {
               /* i18n-hint: The %d is replaced by th enumber of the track.*/
               name->Printf(_("Track %d"), TrackNum( t ) );
            }

            if (t->GetKind() == Track::Label)
            {
               /* i18n-hint: This is for screen reader software and indicates that
                  this is a Label track.*/
               name->Append( wxT(" ") + wxString(_("Label Track")));
            }
            else if (t->GetKind() == Track::Time)
            {
               /* i18n-hint: This is for screen reader software and indicates that
                  this is a Time track.*/
               name->Append( wxT(" ") + wxString(_("Time Track")));
            }
            else if (t->GetKind() == Track::Note)
            {
               /* i18n-hint: This is for screen reader software and indicates that
                  this is a Note track.*/
               name->Append( wxT(" ") + wxString(_("Note Track")));
            }

            // LLL: Remove these during "refactor"
            if( t->GetMute() )
            {
               // The following comment also applies to the solo, selected,
               // and synclockselected states.
               // Many of translations of the strings with a leading space omitted
               // the leading space. Therefore a space has been added using wxT(" ").
               // Because screen readers won't be affected by multiple spaces, the
               // leading spaces have not been removed, so that no NEW translations are needed.
               /* i18n-hint: This is for screen reader software and indicates that
                  on this track mute is on.*/
               name->Append( wxT(" ") + wxString(_( " Mute On" )) );
            }

            if( t->GetSolo() )
            {
               /* i18n-hint: This is for screen reader software and indicates that
                  on this track solo is on.*/
               name->Append( wxT(" ") + wxString(_( " Solo On" )) );
            }
            if( t->GetSelected() )
            {
               /* i18n-hint: This is for screen reader software and indicates that
                  this track is selected.*/
               name->Append( wxT(" ") + wxString(_( " Select On" )) );
            }
            if( t->IsSyncLockSelected() )
            {
               /* i18n-hint: This is for screen reader software and indicates that
                  this track is shown with a sync-locked icon.*/
               // The absence of a dash between Sync and Locked is deliberate -
               // if present, Jaws reads it as "dash".
               name->Append( wxT(" ") + wxString(_( " Sync Lock Selected" )) );
            }
>>>>>>> ff9763f9
         }
      }
   }
   else
   {
      *name = mMessage;
   }

   return wxACC_OK;
#endif

#if defined(__WXMAC__)
   return wxACC_NOT_IMPLEMENTED;
#endif
}

// Returns a role constant.
wxAccStatus TrackPanelAx::GetRole( int childId, wxAccRole* role )
{
#if defined(__WXMSW__)
   if (mTrackName)
   {
      if( childId == wxACC_SELF )
      {
         *role = wxROLE_SYSTEM_TABLE;
      }
      else
      {
         *role = wxROLE_SYSTEM_ROW;
      }
   }
   else
   {
      *role = wxROLE_NONE;
   }
#endif

#if defined(__WXMAC__)
   if( childId == wxACC_SELF )
   {
      *role = wxROLE_SYSTEM_PANE;
   }
   else
   {
      *role = wxROLE_SYSTEM_STATICTEXT;
   }
#endif

   return wxACC_OK;
}

// Gets a variant representing the selected children
// of this object.
// Acceptable values:
// - a null variant (IsNull() returns TRUE)
// - a list variant (GetType() == wxT("list"))
// - an integer representing the selected child element,
//   or 0 if this object is selected (GetType() == wxT("long"))
// - a "void*" pointer to a wxAccessible child object
wxAccStatus TrackPanelAx::GetSelections( wxVariant * WXUNUSED(selections) )
{
   return wxACC_NOT_IMPLEMENTED;
}

// Returns a state constant.
wxAccStatus TrackPanelAx::GetState( int childId, long* state )
{
#if defined(__WXMSW__)
   if( childId > 0 )
   {
      Track *t = FindTrack( childId );

      *state = wxACC_STATE_SYSTEM_FOCUSABLE | wxACC_STATE_SYSTEM_SELECTABLE;
      if (t)
      {
         if( t == mFocusedTrack )
         {
            *state |= wxACC_STATE_SYSTEM_FOCUSED;
         }

         if( t->GetSelected() && mTrackName )
         {
            *state |= wxACC_STATE_SYSTEM_SELECTED;
         }
      }
   }
   else     // childId == wxACC_SELF
   {
      *state = wxACC_STATE_SYSTEM_FOCUSABLE + wxACC_STATE_SYSTEM_FOCUSED;
   }
#endif

#if defined(__WXMAC__)
   *state = wxACC_STATE_SYSTEM_FOCUSABLE | wxACC_STATE_SYSTEM_SELECTABLE;

   if( childId > 0 )
   {
      Track *t = FindTrack( childId );

      if (t)
      {
         if( t == mFocusedTrack )
         {
            *state |= wxACC_STATE_SYSTEM_FOCUSED;
         }

         if( t->GetSelected() )
         {
            *state |= wxACC_STATE_SYSTEM_SELECTED;
         }
      }
   }
#endif

   return wxACC_OK;
}

// Returns a localized string representing the value for the object
// or child.
#if defined(__WXMAC__)
wxAccStatus TrackPanelAx::GetValue( int childId, wxString* strValue )
#else
wxAccStatus TrackPanelAx::GetValue( int WXUNUSED(childId), wxString* WXUNUSED(strValue) )
#endif
{
#if defined(__WXMSW__)
   return wxACC_NOT_IMPLEMENTED;
#endif

#if defined(__WXMAC__)
   if( childId == wxACC_SELF )
   {
      *strValue = _( "TrackView" );
   }
   else
   {
      Track *t = FindTrack( childId );

      if( t == NULL )
      {
         return wxACC_FAIL;
      }
      else
      {
         *strValue = t->GetName();
         if( *strValue == t->GetDefaultName() )
         {
            strValue->Printf(_("Track %d"), TrackNum( t ) );
         }

         // LLL: Remove these during "refactor"
         if( t->GetMute() )
         {
            strValue->Append( _( " Mute On" ) );
         }

         if( t->GetSolo() )
         {
            strValue->Append( _( " Solo On" ) );
         }
         if( t->GetSelected() )
         {
            strValue->Append( _( " Select On" ) );
         }
      }
   }
   return wxACC_OK;
#endif
}

// Gets the window with the keyboard focus.
// If childId is 0 and child is NULL, no object in
// this subhierarchy has the focus.
// If this object has the focus, child should be 'this'.
wxAccStatus TrackPanelAx::GetFocus( int *childId, wxAccessible **child )
{
#if defined(__WXMSW__)

   if (mTrackPanel == wxWindow::FindFocus())
   {
      if (mFocusedTrack)
      {
         *childId = TrackNum(mFocusedTrack);
      }
      else
      {
         *child = this;
      }
   }

   return wxACC_OK;
#endif

#if defined(__WXMAC__)
   if( GetWindow() == wxWindow::FindFocus() )
   {
      if( mFocusedTrack )
      {
         *childId = TrackNum( mFocusedTrack );
      }
      else
      {
         *childId = wxACC_SELF;
}

      return wxACC_OK;
   }

   return wxACC_NOT_IMPLEMENTED;
#endif
}

#endif // wxUSE_ACCESSIBILITY<|MERGE_RESOLUTION|>--- conflicted
+++ resolved
@@ -334,25 +334,6 @@
          }
          else
          {
-<<<<<<< HEAD
-            /* i18n-hint: This is for screen reader software and indicates that
-               on this track solo is on.*/
-            name->Append( wxT(" ") + wxString(_( " Solo On" )) );
-         }
-         if( t->GetSelected() )
-         {
-            /* i18n-hint: This is for screen reader software and indicates that
-               this track is selected.*/
-            name->Append( wxT(" ") + wxString(_( " Select On" )) );
-         }
-         if( t->IsSyncLockSelected() )
-         {
-            /* i18n-hint: This is for screen reader software and indicates that
-               this track is shown with a sync-locked icon.*/
-            // The absence of a dash between Sync and Locked is deliberate -
-            // if present, Jaws reads it as "dash".
-            name->Append( wxT(" ") + wxString(_( " Time Lock Selected" )) );
-=======
             *name = t->GetName();
             if( *name == t->GetDefaultName() )
             {
@@ -411,9 +392,8 @@
                   this track is shown with a sync-locked icon.*/
                // The absence of a dash between Sync and Locked is deliberate -
                // if present, Jaws reads it as "dash".
-               name->Append( wxT(" ") + wxString(_( " Sync Lock Selected" )) );
-            }
->>>>>>> ff9763f9
+               name->Append( wxT(" ") + wxString(_( " Time Lock Selected" )) );
+            }
          }
       }
    }
