--- conflicted
+++ resolved
@@ -188,11 +188,8 @@
 
 # All those help files
 help/manual*
-<<<<<<< HEAD
 win/help/manual*
-=======
 help/temp*
->>>>>>> af54ac9c
 
 # Misc
 src/RevisionIdent.h
@@ -201,5 +198,3 @@
 # Emacs backup files
 *~
 win/xaudacity.ico
-dox/html*
-dox/latex*