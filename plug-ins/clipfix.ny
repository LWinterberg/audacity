$nyquist plug-in
$version 4
$type process
$preview enabled
$name (_ "Clip Fix")
$manpage "Clip_Fix"
<<<<<<< HEAD
=======
$debugbutton false
>>>>>>> 6c5edfad
$author (_ "Benjamin Schwartz and Steve Daulton")
$release 2.3.0-1
$copyright (_ "GNU General Public License v2.0")

;; License: GPL v2
;; http://www.gnu.org/licenses/old-licenses/gpl-2.0.html
;;
;; For information about writing and modifying Nyquist plug-ins:
;; https://wiki.audacityteam.org/wiki/Nyquist_Plug-ins_Reference

;; Algorithm by Benjamin Schwartz
;; Clip Fix is a simple, stupid (but not blind) digital-clipping-corrector
;; The algorithm is fairly simple:
;; 1. Find all clipped regions
;; 2. Get the slope immediately on either side of the region
;; 3. Do a cubic spline interpolation.
;; 4. Go to next region


$control threshold (_ "Threshold of Clipping (%)") float "" 95 0 100
$control gain (_ "Reduce amplitude to allow for restored peaks (dB)") float "" -9 -30 0

(setf threshold (/ threshold 100))
(setf gain (db-to-linear gain))
(setf buffersize 100000)
(setf slopelength 4)  ; number of samples used to calculate the exit / re-entry slope


(defun declip (sig thresh peak)
  (let* ((threshold (* thresh peak))
         (ln (truncate len))
         (finalbufsize (rem ln buffersize)))
    ;; Calculate the number of buffers we can process.
    ;; if final buffer is not large enough for de-clipping we
    ;; will just add it on the end as is.
    (if (>= finalbufsize slopelength)
        (setf buffercount (1+ (/ ln buffersize))) 
        (setf buffercount (/ ln buffersize)))
    ;;; Make output sequence from processed buffers
    (setf out
      (seqrep (i buffercount)
        (let* ((step (min buffersize (- ln (* i buffersize))))
               (buffer (snd-fetch-array sig step step))
               (processed (process buffer threshold step)))
          (cue (mult gain
                    (snd-from-array 0 *sound-srate* processed))))))
    ;;; If there's unprocessed audio remaining, add it to the end
    (if (and (> finalbufsize 0)(< finalbufsize slopelength))
        (seq out (cue (getfinalblock sig finalbufsize gain)))
        out)))


(defun getfinalblock (sig step gain)
  (let ((block (snd-fetch-array sig step step)))
    (mult gain (snd-from-array 0 *sound-srate* block))))


(defun process (buffer threshold bufferlength)
  ;;; Find threshold crossings
  (setf exit-list ())         ; list of times when waveform exceeds threshold
  (setf return-list ())       ; list of times when waveform returns below threshold
  ;; Limitation of algorithm: the first and last 'slopelength' at ends of buffer are ignored
  ;; so that we have enough samples beyond the threshold crossing to calculate the slope.
  (let ((last-sample (- bufferlength slopelength)))
    (do ((i slopelength (1+ i)))
        ((>= i last-sample))
      (if (>= (abs (aref buffer i)) threshold)
          (when (< (abs (aref buffer (- i 1))) threshold)   ; we just crossed threshold
            (push (- i 1) exit-list))
          (when (>= (abs (aref buffer (- i 1))) threshold)  ; we just got back in range
            (push i return-list)))))
  ;; Reverse lists back into chronological order.
  ;; This is faster than appending values in chronological order.
  (setf exit-list (reverse exit-list))
  (setf return-list (reverse return-list))
  ;; If the audio begins in a clipped region, discard the first return
  (when (>= (abs (aref buffer (1- slopelength))) threshold)
    (setq return-list (cdr return-list)))
  ;; Interpolate between each pair of exit / entry points
  (let ((slopelen (1- slopelength)))
    (mapc (lambda (t0 t1)
            (interpolate buffer t0 t1 slopelen))
          exit-list return-list))
  buffer)


(defun interpolate (buffer t0 t1 dur)
  "Cubic spline interpolation"
  (let* ((d0 (/ (- (aref buffer t0) (aref buffer (- t0 dur))) dur)) ; slope at start
         (d1 (/ (- (aref buffer (+ t1 dur)) (aref buffer t1)) dur)) ; slope at end
         (m (/ (+ d1 d0) (* (- t1 t0) (- t1 t0))))
         (b (- (/ d1 (- t1 t0)) (* m t1))))
    (do ((j (1+ t0) (1+ j)))
        ((= j t1))
      (setf (aref buffer j)
        (+ (* (- t1 j) (/ (aref buffer t0) (- t1 t0)))
           (* (- j t0) (/ (aref buffer t1) (- t1 t0)))
           (* (- j t0) (- j t1) (+ (* m j) b)))))))


;; (get '*selection* 'peak) introduced in Audacity 2.1.3
(multichan-expand #'declip *track* threshold (get '*selection* 'peak))<|MERGE_RESOLUTION|>--- conflicted
+++ resolved
@@ -4,10 +4,7 @@
 $preview enabled
 $name (_ "Clip Fix")
 $manpage "Clip_Fix"
-<<<<<<< HEAD
-=======
 $debugbutton false
->>>>>>> 6c5edfad
 $author (_ "Benjamin Schwartz and Steve Daulton")
 $release 2.3.0-1
 $copyright (_ "GNU General Public License v2.0")
